﻿<?xml version="1.0" encoding="utf-8"?>
<Project ToolsVersion="12.0" DefaultTargets="Build" xmlns="http://schemas.microsoft.com/developer/msbuild/2003">
  <Import Project="..\..\packages\xunit.core.2.0.0-beta4-build2738\build\portable-net45+win+wpa81+wp80+monotouch+monoandroid\xunit.core.props" Condition="Exists('..\..\packages\xunit.core.2.0.0-beta4-build2738\build\portable-net45+win+wpa81+wp80+monotouch+monoandroid\xunit.core.props')" />
  <PropertyGroup>
    <Configuration Condition=" '$(Configuration)' == '' ">Debug</Configuration>
    <Platform Condition=" '$(Platform)' == '' ">AnyCPU</Platform>
    <ProductVersion>9.0.30729</ProductVersion>
    <SchemaVersion>2.0</SchemaVersion>
    <ProjectGuid>{7E7DE343-8DBD-42EE-94ED-036E9E0F5411}</ProjectGuid>
    <OutputType>Library</OutputType>
    <AppDesignerFolder>Properties</AppDesignerFolder>
    <RootNamespace>Ninject.Tests</RootNamespace>
    <AssemblyName>Ninject.Tests</AssemblyName>
    <FileAlignment>512</FileAlignment>
    <SignAssembly>false</SignAssembly>
    <AssemblyOriginatorKeyFile>..\Ninject.snk</AssemblyOriginatorKeyFile>
    <TargetFrameworkProfile>
    </TargetFrameworkProfile>
    <TargetFrameworkVersion>v4.5.1</TargetFrameworkVersion>
    <SolutionDir Condition="$(SolutionDir) == '' Or $(SolutionDir) == '*Undefined*'">..\..\</SolutionDir>
    <BaseIntermediateOutputPath>obj\Net40\</BaseIntermediateOutputPath>
    <NuGetPackageImportStamp>0392930b</NuGetPackageImportStamp>
  </PropertyGroup>
  <PropertyGroup Condition=" '$(Configuration)|$(Platform)' == 'Debug|AnyCPU' ">
    <DebugSymbols>true</DebugSymbols>
    <DebugType>full</DebugType>
    <Optimize>false</Optimize>
    <OutputPath>bin\Net40\Debug\</OutputPath>
    <DefineConstants>DEBUG;TRACE</DefineConstants>
    <ErrorReport>prompt</ErrorReport>
    <WarningLevel>4</WarningLevel>
    <CodeAnalysisRuleSet>AllRules.ruleset</CodeAnalysisRuleSet>
    <Prefer32Bit>false</Prefer32Bit>
  </PropertyGroup>
  <PropertyGroup Condition=" '$(Configuration)|$(Platform)' == 'Release|AnyCPU' ">
    <DebugType>pdbonly</DebugType>
    <Optimize>true</Optimize>
    <OutputPath>bin\Net40\Release\</OutputPath>
    <DefineConstants>TRACE</DefineConstants>
    <ErrorReport>prompt</ErrorReport>
    <WarningLevel>4</WarningLevel>
    <CodeAnalysisRuleSet>AllRules.ruleset</CodeAnalysisRuleSet>
    <Prefer32Bit>false</Prefer32Bit>
  </PropertyGroup>
  <PropertyGroup Condition=" '$(Configuration)|$(Platform)' == 'AutomatedRelease|AnyCPU' ">
    <OutputPath>bin\AutomatedRelease\</OutputPath>
    <DefineConstants>TRACE</DefineConstants>
    <Optimize>true</Optimize>
    <DebugType>pdbonly</DebugType>
    <PlatformTarget>AnyCPU</PlatformTarget>
    <ErrorReport>prompt</ErrorReport>
    <CodeAnalysisRuleSet>AllRules.ruleset</CodeAnalysisRuleSet>
    <Prefer32Bit>false</Prefer32Bit>
  </PropertyGroup>
  <ItemGroup>
    <Reference Include="FluentAssertions, Version=3.1.229.0, Culture=neutral, PublicKeyToken=33f2691a05b67b6a, processorArchitecture=MSIL">
      <SpecificVersion>False</SpecificVersion>
      <HintPath>..\..\packages\FluentAssertions.3.1.229\lib\net45\FluentAssertions.dll</HintPath>
    </Reference>
    <Reference Include="FluentAssertions.Core, Version=3.1.229.0, Culture=neutral, PublicKeyToken=33f2691a05b67b6a, processorArchitecture=MSIL">
      <SpecificVersion>False</SpecificVersion>
      <HintPath>..\..\packages\FluentAssertions.3.1.229\lib\net45\FluentAssertions.Core.dll</HintPath>
    </Reference>
    <Reference Include="Moq">
      <HintPath>..\..\tools\moq\NET40\Moq.dll</HintPath>
    </Reference>
    <Reference Include="System" />
    <Reference Include="System.Core">
      <RequiredTargetFramework>3.5</RequiredTargetFramework>
    </Reference>
    <Reference Include="System.Data" />
    <Reference Include="System.Xml" />
    <Reference Include="System.Xml.Linq" />
    <Reference Include="xunit.abstractions, Version=2.0.0.0, Culture=neutral, PublicKeyToken=8d05b1bb7a6fdb6c, processorArchitecture=MSIL">
      <SpecificVersion>False</SpecificVersion>
      <HintPath>..\..\packages\xunit.abstractions.2.0.0-beta4-build2738\lib\net35\xunit.abstractions.dll</HintPath>
    </Reference>
    <Reference Include="xunit.assert, Version=2.0.0.2738, Culture=neutral, PublicKeyToken=8d05b1bb7a6fdb6c, processorArchitecture=MSIL">
      <SpecificVersion>False</SpecificVersion>
      <HintPath>..\..\packages\xunit.assert.2.0.0-beta4-build2738\lib\portable-net45+win+wpa81+wp80+monoandroid+monotouch10\xunit.assert.dll</HintPath>
    </Reference>
    <Reference Include="xunit.core, Version=2.0.0.2738, Culture=neutral, PublicKeyToken=8d05b1bb7a6fdb6c, processorArchitecture=MSIL">
      <SpecificVersion>False</SpecificVersion>
      <HintPath>..\..\packages\xunit.core.2.0.0-beta4-build2738\lib\portable-net45+win+wpa81+wp80+monotouch+monoandroid\xunit.core.dll</HintPath>
    </Reference>
  </ItemGroup>
  <ItemGroup>
    <Compile Include="Fakes\ICleric.cs" />
    <Compile Include="Fakes\Monk.cs" />
    <Compile Include="Fakes\Shield.cs" />
    <Compile Include="Integration\ConstructorArgumentInBindingConfigurationBuilderTest.cs" />
    <Compile Include="Integration\GenericBindings.cs" />
    <Compile Include="Integration\WhenReleasingAnObject.cs" />
    <Compile Include="Integration\ConstantTests.cs" />
    <Compile Include="Fakes\ResolveCountingProvider.cs" />
    <Compile Include="Integration\ConstructorArgumentTests.cs" />
    <Compile Include="Integration\DefaultScopeCallbackTests.cs" />
    <Compile Include="Integration\InterfaceSegregationWithTwoServicesTests.cs" />
    <Compile Include="Integration\InterfaceSegregationWithFourServicesTests.cs" />
    <Compile Include="Integration\InterfaceSegregationWithThreeServicesTests.cs" />
    <Compile Include="Integration\DefaultParameterTests.cs" />
    <Compile Include="Integration\EnumerableDependenciesTests\ConstrainedDependenciesContext.cs" />
    <Compile Include="Integration\EnumerableDependenciesTests\Fakes\ChildB.cs" />
    <Compile Include="Integration\EnumerableDependenciesTests\Fakes\ChildA.cs" />
    <Compile Include="Integration\EnumerableDependenciesTests\EnumerableDependenciesContext.cs" />
    <Compile Include="Integration\EnumerableDependenciesTests\Fakes\IChild.cs" />
    <Compile Include="Integration\EnumerableDependenciesTests\Fakes\IParent.cs" />
    <Compile Include="Integration\EnumerableDependenciesTests\Fakes\RequestsArray.cs" />
    <Compile Include="Integration\EnumerableDependenciesTests\Fakes\RequestsArrayWithDefaultCtor.cs" />
    <Compile Include="Integration\EnumerableDependenciesTests\Fakes\RequestsConstrainedArray.cs" />
    <Compile Include="Integration\EnumerableDependenciesTests\Fakes\RequestsConstrainedEnumerable.cs" />
    <Compile Include="Integration\EnumerableDependenciesTests\Fakes\RequestsConstrainedList.cs" />
    <Compile Include="Integration\EnumerableDependenciesTests\Fakes\RequestsEnumerable.cs" />
    <Compile Include="Integration\EnumerableDependenciesTests\Fakes\RequestsList.cs" />
    <Compile Include="Integration\EnumerableDependenciesTests\Fakes\RequestsListWithDefaultCtor.cs" />
    <Compile Include="Integration\EnumerableDependenciesTests\UnconstrainedDependenciesContext.cs" />
    <Compile Include="Integration\EnumerableDependenciesTests\WhenServiceRequestsConstrainedArrayOfDependencies.cs" />
    <Compile Include="Integration\EnumerableDependenciesTests\WhenServiceRequestsConstrainedEnumerableOfDependencies.cs" />
    <Compile Include="Integration\EnumerableDependenciesTests\WhenServiceRequestsConstrainedListOfDependencies.cs" />
    <Compile Include="Integration\EnumerableDependenciesTests\WhenServiceRequestsUnconstrainedArrayOfDependencies.cs" />
    <Compile Include="Integration\EnumerableDependenciesTests\WhenServiceRequestsUnconstrainedEnumerableOfDependencies.cs" />
    <Compile Include="Integration\EnumerableDependenciesTests\WhenServiceRequestsUnconstrainedListOfDependencies.cs" />
    <Compile Include="Fakes\KiteShield.cs" />
    <Compile Include="Integration\ModuleLoadingTests\ModuleLoadingContext.cs" />
    <Compile Include="Integration\ModuleLoadingTests\Fakes\TestModule.cs" />
    <Compile Include="Integration\ModuleLoadingTests\Fakes\TestModule2.cs" />
    <Compile Include="Integration\ModuleLoadingTests\OtherFakes\TestModule.cs" />
    <Compile Include="Integration\ModuleLoadingTests\WhenLoadIsCalledWithAssemblies.cs" />
    <Compile Include="Integration\ModuleLoadingTests\WhenLoadIsCalledWithFileName.cs" />
    <Compile Include="Integration\ModuleLoadingTests\WhenLoadIsCalledWithModule.cs" />
    <Compile Include="Integration\OptionalTest.cs" />
    <Compile Include="Fakes\Dagger.cs" />
    <Compile Include="Fakes\FootSoldier.cs" />
    <Compile Include="Fakes\Barracks.cs" />
    <Compile Include="Fakes\ShortSword.cs" />
    <Compile Include="Integration\ActivationStrategyTests.cs" />
    <Compile Include="Integration\ConditionalAttributeBindingTests.cs" />
    <Compile Include="Integration\ConditionalBindingTests.cs" />
    <Compile Include="Integration\ConditionalBindingWhenParentTests.cs" />
    <Compile Include="Integration\ConstructorSelectionTests.cs" />
    <Compile Include="Integration\ManualReleaseTests.cs" />
    <Compile Include="Fakes\NinjaBarracks.cs" />
    <Compile Include="Integration\InjectOnPropertyWithMoreRestrictiveSetter.cs" />
    <Compile Include="Integration\NamedPropertyInjectionTests.cs" />
    <Compile Include="Integration\PropertyInjectionTests.cs" />
    <Compile Include="Integration\ExternalInjectionTests.cs" />
    <Compile Include="Fakes\NotifiesWhenDisposed.cs" />
    <Compile Include="ExtensionsForIEnumerable.cs" />
    <Compile Include="Integration\CircularDependenciesTests.cs" />
    <Compile Include="Integration\ProviderTests.cs" />
    <Compile Include="Integration\TransientScopeTests.cs" />
    <Compile Include="Integration\ThreadScopeTests.cs" />
    <Compile Include="Integration\SpecialResolutionTests.cs" />
    <Compile Include="Integration\SingletonScopeTests.cs" />
    <Compile Include="Integration\ActivationScopeTests.cs" />
    <Compile Include="Unit\TestObject.cs" />
<<<<<<< HEAD
    <None Include="packages.Ninject.Tests.config" />
    <Content Include="TestModules\test.bar">
=======
    <Compile Include="Unit\TypeMatchingConstructorArgumentTest.cs" />
    <None Include="packages.config" />
    <None Include="TestModules\test.bar">
>>>>>>> 3a962ae4
      <CopyToOutputDirectory>Always</CopyToOutputDirectory>
    </Content>
    <Content Include="TestModules\test.foo">
      <CopyToOutputDirectory>Always</CopyToOutputDirectory>
    </Content>
    <Compile Include="Unit\ActivationCacheStrategyTest.cs" />
    <Compile Include="Unit\ActivationCacheTests.cs" />
    <Compile Include="Unit\AssemblyNameRetrieverTests.cs" />
    <Compile Include="Unit\CachePruningTests.cs" />
    <Compile Include="Unit\CallbackProviderTests.cs" />
    <Compile Include="Unit\ConstantProviderTests.cs" />
    <Compile Include="Unit\ActivationBlockTests.cs" />
    <Compile Include="Unit\BindingActionStrategyTests.cs" />
    <Compile Include="Unit\CompiledModuleLoaderPluginTests.cs" />
    <Compile Include="Unit\DynamicMethodInjectorFactoryTests.cs" />
    <Compile Include="Unit\ExtensionsForMemberInfoTest.cs" />
    <Compile Include="Unit\FormatTests.cs" />
    <Compile Include="Unit\ModuleLoaderTests.cs" />
    <Compile Include="Unit\NamedAttributeTests.cs" />
    <Compile Include="Fakes\Ninja.cs" />
    <Compile Include="Unit\PropertyInjectionStrategyTests.cs" />
    <Compile Include="Unit\PropertyInjectionDirectiveTests.cs" />
    <Compile Include="Unit\MethodInjectionDirectiveBaseTests.cs" />
    <Compile Include="Unit\PropertyInjectionSelectorTests.cs" />
    <Compile Include="Unit\ReferenceEqualWeakReferenceTests.cs" />
    <Compile Include="Unit\StartableStrategyTests.cs" />
    <Compile Include="Unit\InitializableStrategyTests.cs" />
    <Compile Include="Unit\DisposableStrategyTests.cs" />
    <Compile Include="Unit\MethodInjectionStrategyTests.cs" />
    <Compile Include="Unit\PipelineTests.cs" />
    <Compile Include="Fakes\AbstractWeapon.cs" />
    <Compile Include="Fakes\Shuriken.cs" />
    <Compile Include="Unit\CacheTests.cs" />
    <Compile Include="Integration\StandardKernelTests.cs" />
    <Compile Include="Unit\ComponentContainerTests.cs" />
    <Compile Include="Fakes\IWarrior.cs" />
    <Compile Include="Fakes\Samurai.cs" />
    <Compile Include="Fakes\Sword.cs" />
    <Compile Include="Fakes\IWeapon.cs" />
    <Compile Include="Properties\AssemblyInfo.cs" />
  </ItemGroup>
  <ItemGroup>
    <ProjectReference Include="..\Ninject\Ninject.Net40.csproj">
      <Project>{37aad36a-2252-43d6-8bc4-f63bfefdfecb}</Project>
      <Name>Ninject.Net40</Name>
    </ProjectReference>
    <ProjectReference Include="..\TestAssembly\TestAssembly.csproj">
      <Project>{C9F6CFE7-44B2-4D55-9307-33C34C045468}</Project>
      <Name>TestAssembly</Name>
    </ProjectReference>
    <ProjectReference Include="..\TestModules\TestModules.csproj">
      <Project>{90F46524-0716-4180-8A5F-1CD1EB5686F6}</Project>
      <Name>TestModules</Name>
    </ProjectReference>
  </ItemGroup>
  <ItemGroup>
    <Service Include="{82A7F48D-3B50-4B1E-B82E-3ADA8210C358}" />
  </ItemGroup>
  <Import Project="$(MSBuildToolsPath)\Microsoft.CSharp.targets" />
  <Target Name="EnsureNuGetPackageBuildImports" BeforeTargets="PrepareForBuild">
    <PropertyGroup>
      <ErrorText>This project references NuGet package(s) that are missing on this computer. Enable NuGet Package Restore to download them.  For more information, see http://go.microsoft.com/fwlink/?LinkID=322105. The missing file is {0}.</ErrorText>
    </PropertyGroup>
    <Error Condition="!Exists('..\..\packages\xunit.core.2.0.0-beta4-build2738\build\portable-net45+win+wpa81+wp80+monotouch+monoandroid\xunit.core.props')" Text="$([System.String]::Format('$(ErrorText)', '..\..\packages\xunit.core.2.0.0-beta4-build2738\build\portable-net45+win+wpa81+wp80+monotouch+monoandroid\xunit.core.props'))" />
  </Target>
  <!-- To modify your build process, add your task inside one of the targets below and uncomment it. 
       Other similar extension points exist, see Microsoft.Common.targets.
  <Target Name="BeforeBuild">
  </Target>
  <Target Name="AfterBuild">
  </Target>
  -->
</Project><|MERGE_RESOLUTION|>--- conflicted
+++ resolved
@@ -154,14 +154,9 @@
     <Compile Include="Integration\SingletonScopeTests.cs" />
     <Compile Include="Integration\ActivationScopeTests.cs" />
     <Compile Include="Unit\TestObject.cs" />
-<<<<<<< HEAD
+	<Compile Include="Unit\TypeMatchingConstructorArgumentTest.cs" />
     <None Include="packages.Ninject.Tests.config" />
     <Content Include="TestModules\test.bar">
-=======
-    <Compile Include="Unit\TypeMatchingConstructorArgumentTest.cs" />
-    <None Include="packages.config" />
-    <None Include="TestModules\test.bar">
->>>>>>> 3a962ae4
       <CopyToOutputDirectory>Always</CopyToOutputDirectory>
     </Content>
     <Content Include="TestModules\test.foo">
