--- conflicted
+++ resolved
@@ -30,35 +30,22 @@
 		/// </summary>
 		public IBinding Binding { get; private set; }
 
-<<<<<<< HEAD
-=======
 		/// <summary>
 		/// Gets the kernel.
 		/// </summary>
 		public IKernel Kernel { get; private set; }
 
->>>>>>> 38692dac
 #if MONO
 		/// <summary>
 		/// Initializes a new instance of the class.
 		/// </summary>
 		/// <param name="binding">The binding to build.</param>
-<<<<<<< HEAD
-=======
 		/// <param name="kernel">The kernel.</param>
->>>>>>> 38692dac
 #else
 		/// <summary>
 		/// Initializes a new instance of the <see cref="BindingBuilder{T}"/> class.
 		/// </summary>
 		/// <param name="binding">The binding to build.</param>
-<<<<<<< HEAD
-#endif
-		public BindingBuilder(IBinding binding)
-		{
-			Ensure.ArgumentNotNull(binding, "binding");
-			Binding = binding;
-=======
 		/// <param name="kernel">The kernel.</param>
 #endif
 		public BindingBuilder(IBinding binding, IKernel kernel)
@@ -67,7 +54,6 @@
 			Ensure.ArgumentNotNull(kernel, "kernel");
 			Binding = binding;
 			Kernel = kernel;
->>>>>>> 38692dac
 		}
 
 		/// <summary>
@@ -238,11 +224,7 @@
 			if (!typeof(Attribute).IsAssignableFrom(attributeType))
 				throw new InvalidOperationException(ExceptionFormatter.InvalidAttributeTypeUsedInBindingCondition(Binding, "WhenClassHas", attributeType));
 
-<<<<<<< HEAD
-            Binding.Condition = r => r.Target != null && r.Target.Member.ReflectedType.HasAttribute(attributeType);
-=======
 			Binding.Condition = r => r.Target != null && r.Target.Member.ReflectedType.HasAttribute(attributeType);
->>>>>>> 38692dac
 
 			return this;
 		}
@@ -257,11 +239,7 @@
 			if (!typeof(Attribute).IsAssignableFrom(attributeType))
 				throw new InvalidOperationException(ExceptionFormatter.InvalidAttributeTypeUsedInBindingCondition(Binding, "WhenMemberHas", attributeType));
 
-<<<<<<< HEAD
-            Binding.Condition = r => r.Target != null && r.Target.Member.HasAttribute(attributeType);
-=======
 			Binding.Condition = r => r.Target != null && r.Target.Member.HasAttribute(attributeType);
->>>>>>> 38692dac
 
 			return this;
 		}
