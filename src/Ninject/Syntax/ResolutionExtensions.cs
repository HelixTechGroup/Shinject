#region License
// 
// Author: Nate Kohari <nate@enkari.com>
// Copyright (c) 2007-2010, Enkari, Ltd.
// 
// Dual-licensed under the Apache License, Version 2.0, and the Microsoft Public License (Ms-PL).
// See the file LICENSE.txt for details.
// 
#endregion
#region Using Directives
using System;
using System.Collections.Generic;
using System.Linq;
using Ninject.Activation;
using Ninject.Infrastructure;
using Ninject.Parameters;
using Ninject.Planning.Bindings;
using Ninject.Syntax;
#endregion

namespace Ninject
{
    /// <summary>
    /// Extensions that enhance resolution of services.
    /// </summary>
    public static class ResolutionExtensions
    {
        /// <summary>
        /// Gets an instance of the specified service.
        /// </summary>
        /// <typeparam name="T">The service to resolve.</typeparam>
        /// <param name="root">The resolution root.</param>
        /// <param name="parameters">The parameters to pass to the request.</param>
        /// <returns>An instance of the service.</returns>
        public static T Get<T>(this IResolutionRoot root, params IParameter[] parameters)
        {
            return GetResolutionIterator(root, typeof(T), null, parameters, false, true).Cast<T>().Single();
        }

        /// <summary>
        /// Gets an instance of the specified service by using the first binding with the specified name.
        /// </summary>
        /// <typeparam name="T">The service to resolve.</typeparam>
        /// <param name="root">The resolution root.</param>
        /// <param name="name">The name of the binding.</param>
        /// <param name="parameters">The parameters to pass to the request.</param>
        /// <returns>An instance of the service.</returns>
        public static T Get<T>(this IResolutionRoot root, string name, params IParameter[] parameters)
        {
            return GetResolutionIterator(root, typeof(T), b => b.Name == name, parameters, false, true).Cast<T>().Single();
        }

        /// <summary>
        /// Gets an instance of the specified service by using the first binding that matches the specified constraint.
        /// </summary>
        /// <typeparam name="T">The service to resolve.</typeparam>
        /// <param name="root">The resolution root.</param>
        /// <param name="constraint">The constraint to apply to the binding.</param>
        /// <param name="parameters">The parameters to pass to the request.</param>
        /// <returns>An instance of the service.</returns>
        public static T Get<T>(this IResolutionRoot root, Func<IBindingMetadata, bool> constraint, params IParameter[] parameters)
        {
            return GetResolutionIterator(root, typeof(T), constraint, parameters, false, true).Cast<T>().Single();
        }

        /// <summary>
        /// Tries to get an instance of the specified service.
        /// </summary>
        /// <typeparam name="T">The service to resolve.</typeparam>
        /// <param name="root">The resolution root.</param>
        /// <param name="parameters">The parameters to pass to the request.</param>
        /// <returns>An instance of the service, or <see langword="null"/> if no implementation was available.</returns>
        public static T TryGet<T>(this IResolutionRoot root, params IParameter[] parameters)
        {
            return TryGet(() => GetResolutionIterator(root, typeof(T), null, parameters, true, true).Cast<T>());
        }

        /// <summary>
        /// Tries to get an instance of the specified service by using the first binding with the specified name.
        /// </summary>
        /// <typeparam name="T">The service to resolve.</typeparam>
        /// <param name="root">The resolution root.</param>
        /// <param name="name">The name of the binding.</param>
        /// <param name="parameters">The parameters to pass to the request.</param>
        /// <returns>An instance of the service, or <see langword="null"/> if no implementation was available.</returns>
        public static T TryGet<T>(this IResolutionRoot root, string name, params IParameter[] parameters)
        {
            return TryGet(() => GetResolutionIterator(root, typeof(T), b => b.Name == name, parameters, true, true).Cast<T>());
        }

        /// <summary>
        /// Tries to get an instance of the specified service by using the first binding that matches the specified constraint.
        /// </summary>
        /// <typeparam name="T">The service to resolve.</typeparam>
        /// <param name="root">The resolution root.</param>
        /// <param name="constraint">The constraint to apply to the binding.</param>
        /// <param name="parameters">The parameters to pass to the request.</param>
        /// <returns>An instance of the service, or <see langword="null"/> if no implementation was available.</returns>
        public static T TryGet<T>(this IResolutionRoot root, Func<IBindingMetadata, bool> constraint, params IParameter[] parameters)
        {
            return TryGet(() => GetResolutionIterator(root, typeof(T), constraint, parameters, true, true).Cast<T>());
        }

        /// <summary>
        /// Tries to get an instance of the specified service.
        /// </summary>
        /// <typeparam name="T">The service to resolve.</typeparam>
        /// <param name="root">The resolution root.</param>
        /// <param name="parameters">The parameters to pass to the request.</param>
        /// <returns>An instance of the service, or <see langword="null"/> if no implementation was available.</returns>
        public static T TryGetAndThrowOnInvalidBinding<T>(this IResolutionRoot root, params IParameter[] parameters)
        {
            return DoTryGetAndThrowOnInvalidBinding<T>(root, null, parameters);
        }

        /// <summary>
        /// Tries to get an instance of the specified service by using the first binding with the specified name.
        /// </summary>
        /// <typeparam name="T">The service to resolve.</typeparam>
        /// <param name="root">The resolution root.</param>
        /// <param name="name">The name of the binding.</param>
        /// <param name="parameters">The parameters to pass to the request.</param>
        /// <returns>An instance of the service, or <see langword="null"/> if no implementation was available.</returns>
        public static T TryGetAndThrowOnInvalidBinding<T>(this IResolutionRoot root, string name, params IParameter[] parameters)
        {
            return DoTryGetAndThrowOnInvalidBinding<T>(root, b => b.Name == name, parameters);
        }

        /// <summary>
        /// Tries to get an instance of the specified service by using the first binding that matches the specified constraint.
        /// </summary>
        /// <typeparam name="T">The service to resolve.</typeparam>
        /// <param name="root">The resolution root.</param>
        /// <param name="constraint">The constraint to apply to the binding.</param>
        /// <param name="parameters">The parameters to pass to the request.</param>
        /// <returns>An instance of the service, or <see langword="null"/> if no implementation was available.</returns>
        public static T TryGetAndThrowOnInvalidBinding<T>(this IResolutionRoot root, Func<IBindingMetadata, bool> constraint, params IParameter[] parameters)
        {
            return DoTryGetAndThrowOnInvalidBinding<T>(root, constraint, parameters);
<<<<<<< HEAD
        }

        /// <summary>
        /// Gets all available instances of the specified service.
        /// </summary>
        /// <typeparam name="T">The service to resolve.</typeparam>
        /// <param name="root">The resolution root.</param>
        /// <param name="parameters">The parameters to pass to the request.</param>
        /// <returns>A series of instances of the service.</returns>
        public static IEnumerable<T> GetAll<T>(this IResolutionRoot root, params IParameter[] parameters)
        {
            return GetResolutionIterator(root, typeof(T), null, parameters, true, false).Cast<T>();
        }

        /// <summary>
        /// Gets all instances of the specified service using bindings registered with the specified name.
        /// </summary>
        /// <typeparam name="T">The service to resolve.</typeparam>
        /// <param name="root">The resolution root.</param>
        /// <param name="name">The name of the binding.</param>
        /// <param name="parameters">The parameters to pass to the request.</param>
        /// <returns>A series of instances of the service.</returns>
        public static IEnumerable<T> GetAll<T>(this IResolutionRoot root, string name, params IParameter[] parameters)
        {
            return GetResolutionIterator(root, typeof(T), b => b.Name == name, parameters, true, false).Cast<T>();
        }

        /// <summary>
        /// Gets all instances of the specified service by using the bindings that match the specified constraint.
        /// </summary>
        /// <typeparam name="T">The service to resolve.</typeparam>
        /// <param name="root">The resolution root.</param>
        /// <param name="constraint">The constraint to apply to the bindings.</param>
        /// <param name="parameters">The parameters to pass to the request.</param>
        /// <returns>A series of instances of the service.</returns>
        public static IEnumerable<T> GetAll<T>(this IResolutionRoot root, Func<IBindingMetadata, bool> constraint, params IParameter[] parameters)
        {
            return GetResolutionIterator(root, typeof(T), constraint, parameters, true, false).Cast<T>();
        }

        /// <summary>
        /// Gets an instance of the specified service.
        /// </summary>
        /// <param name="root">The resolution root.</param>
        /// <param name="service">The service to resolve.</param>
        /// <param name="parameters">The parameters to pass to the request.</param>
        /// <returns>An instance of the service.</returns>
        public static object Get(this IResolutionRoot root, Type service, params IParameter[] parameters)
        {
            return GetResolutionIterator(root, service, null, parameters, false, true).Single();
        }

        /// <summary>
        /// Gets an instance of the specified service by using the first binding with the specified name.
        /// </summary>
        /// <param name="root">The resolution root.</param>
        /// <param name="service">The service to resolve.</param>
        /// <param name="name">The name of the binding.</param>
        /// <param name="parameters">The parameters to pass to the request.</param>
        /// <returns>An instance of the service.</returns>
        public static object Get(this IResolutionRoot root, Type service, string name, params IParameter[] parameters)
        {
            return GetResolutionIterator(root, service, b => b.Name == name, parameters, false, true).Single();
        }

        /// <summary>
        /// Gets an instance of the specified service by using the first binding that matches the specified constraint.
        /// </summary>
        /// <param name="root">The resolution root.</param>
        /// <param name="service">The service to resolve.</param>
        /// <param name="constraint">The constraint to apply to the binding.</param>
        /// <param name="parameters">The parameters to pass to the request.</param>
        /// <returns>An instance of the service.</returns>
        public static object Get(this IResolutionRoot root, Type service, Func<IBindingMetadata, bool> constraint, params IParameter[] parameters)
        {
            return GetResolutionIterator(root, service, constraint, parameters, false, true).Single();
        }

        /// <summary>
        /// Tries to get an instance of the specified service.
        /// </summary>
        /// <param name="root">The resolution root.</param>
        /// <param name="service">The service to resolve.</param>
        /// <param name="parameters">The parameters to pass to the request.</param>
        /// <returns>An instance of the service, or <see langword="null"/> if no implementation was available.</returns>
        public static object TryGet(this IResolutionRoot root, Type service, params IParameter[] parameters)
        {
            return TryGet(() => GetResolutionIterator(root, service, null, parameters, true, true));
        }

        /// <summary>
        /// Tries to get an instance of the specified service by using the first binding with the specified name.
        /// </summary>
        /// <param name="root">The resolution root.</param>
        /// <param name="service">The service to resolve.</param>
        /// <param name="name">The name of the binding.</param>
        /// <param name="parameters">The parameters to pass to the request.</param>
        /// <returns>An instance of the service, or <see langword="null"/> if no implementation was available.</returns>
        public static object TryGet(this IResolutionRoot root, Type service, string name, params IParameter[] parameters)
        {
            return TryGet(() => GetResolutionIterator(root, service, b => b.Name == name, parameters, true, false));
        }

        /// <summary>
        /// Tries to get an instance of the specified service by using the first binding that matches the specified constraint.
        /// </summary>
        /// <param name="root">The resolution root.</param>
        /// <param name="service">The service to resolve.</param>
        /// <param name="constraint">The constraint to apply to the binding.</param>
        /// <param name="parameters">The parameters to pass to the request.</param>
        /// <returns>An instance of the service, or <see langword="null"/> if no implementation was available.</returns>
        public static object TryGet(this IResolutionRoot root, Type service, Func<IBindingMetadata, bool> constraint, params IParameter[] parameters)
        {
            return TryGet(() => GetResolutionIterator(root, service, constraint, parameters, true, false));
        }

        /// <summary>
        /// Gets all available instances of the specified service.
        /// </summary>
        /// <param name="root">The resolution root.</param>
        /// <param name="service">The service to resolve.</param>
        /// <param name="parameters">The parameters to pass to the request.</param>
        /// <returns>A series of instances of the service.</returns>
        public static IEnumerable<object> GetAll(this IResolutionRoot root, Type service, params IParameter[] parameters)
        {
            return GetResolutionIterator(root, service, null, parameters, true, false);
        }

        /// <summary>
        /// Gets all instances of the specified service using bindings registered with the specified name.
        /// </summary>
        /// <param name="root">The resolution root.</param>
        /// <param name="service">The service to resolve.</param>
        /// <param name="name">The name of the binding.</param>
        /// <param name="parameters">The parameters to pass to the request.</param>
        /// <returns>A series of instances of the service.</returns>
        public static IEnumerable<object> GetAll(this IResolutionRoot root, Type service, string name, params IParameter[] parameters)
        {
            return GetResolutionIterator(root, service, b => b.Name == name, parameters, true, false);
        }

        /// <summary>
        /// Gets all instances of the specified service by using the bindings that match the specified constraint.
        /// </summary>
        /// <param name="root">The resolution root.</param>
        /// <param name="service">The service to resolve.</param>
        /// <param name="constraint">The constraint to apply to the bindings.</param>
        /// <param name="parameters">The parameters to pass to the request.</param>
        /// <returns>A series of instances of the service.</returns>
        public static IEnumerable<object> GetAll(this IResolutionRoot root, Type service, Func<IBindingMetadata, bool> constraint, params IParameter[] parameters)
        {
            return GetResolutionIterator(root, service, constraint, parameters, true, false);
        }

        /// <summary>
        /// Evaluates if an instance of the specified service can be resolved.
        /// </summary>
        /// <typeparam name="T">The service to resolve.</typeparam>
        /// <param name="root">The resolution root.</param>
        /// <param name="parameters">The parameters to pass to the request.</param>
        /// <returns>An instance of the service.</returns>
        public static bool CanResolve<T>(this IResolutionRoot root, params IParameter[] parameters)
        {
            return CanResolve(root, typeof(T), null, parameters, false, true);
        }

        /// <summary>
        /// Evaluates if  an instance of the specified service by using the first binding with the specified name can be resolved.
        /// </summary>
        /// <typeparam name="T">The service to resolve.</typeparam>
        /// <param name="root">The resolution root.</param>
        /// <param name="name">The name of the binding.</param>
        /// <param name="parameters">The parameters to pass to the request.</param>
        /// <returns>An instance of the service.</returns>
        public static bool CanResolve<T>(this IResolutionRoot root, string name, params IParameter[] parameters)
        {
            return CanResolve(root, typeof(T), b => b.Name == name, parameters, false, true);
        }

        /// <summary>
        /// Evaluates if  an instance of the specified service by using the first binding that matches the specified constraint can be resolved.
        /// </summary>
        /// <typeparam name="T">The service to resolve.</typeparam>
        /// <param name="root">The resolution root.</param>
        /// <param name="constraint">The constraint to apply to the binding.</param>
        /// <param name="parameters">The parameters to pass to the request.</param>
        /// <returns>An instance of the service.</returns>
        public static bool CanResolve<T>(this IResolutionRoot root, Func<IBindingMetadata, bool> constraint, params IParameter[] parameters)
        {
            return CanResolve(root, typeof(T), constraint, parameters, false, true);
        }

        /// <summary>
        /// Gets an instance of the specified service.
        /// </summary>
        /// <param name="root">The resolution root.</param>
        /// <param name="service">The service to resolve.</param>
        /// <param name="parameters">The parameters to pass to the request.</param>
        /// <returns>An instance of the service.</returns>
        public static object CanResolve(this IResolutionRoot root, Type service, params IParameter[] parameters)
        {
            return CanResolve(root, service, null, parameters, false, true);
        }

        /// <summary>
        /// Gets an instance of the specified service by using the first binding with the specified name.
        /// </summary>
        /// <param name="root">The resolution root.</param>
        /// <param name="service">The service to resolve.</param>
        /// <param name="name">The name of the binding.</param>
        /// <param name="parameters">The parameters to pass to the request.</param>
        /// <returns>An instance of the service.</returns>
        public static object CanResolve(this IResolutionRoot root, Type service, string name, params IParameter[] parameters)
        {
            return CanResolve(root, service, b => b.Name == name, parameters, false, true);
        }

        /// <summary>
        /// Gets an instance of the specified service by using the first binding that matches the specified constraint.
        /// </summary>
        /// <param name="root">The resolution root.</param>
        /// <param name="service">The service to resolve.</param>
        /// <param name="constraint">The constraint to apply to the binding.</param>
        /// <param name="parameters">The parameters to pass to the request.</param>
        /// <returns>An instance of the service.</returns>
        public static object CanResolve(this IResolutionRoot root, Type service, Func<IBindingMetadata, bool> constraint, params IParameter[] parameters)
        {
            return CanResolve(root, service, constraint, parameters, false, true);
        }

        private static bool CanResolve(IResolutionRoot root, Type service, Func<IBindingMetadata, bool> constraint, IEnumerable<IParameter> parameters, bool isOptional, bool isUnique)
        {
            Ensure.ArgumentNotNull(root, "root");
            Ensure.ArgumentNotNull(service, "service");
            Ensure.ArgumentNotNull(parameters, "parameters");

            IRequest request = root.CreateRequest(service, constraint, parameters, isOptional, isUnique);
            return root.CanResolve(request);
=======
        }

        /// <summary>
        /// Gets all available instances of the specified service.
        /// </summary>
        /// <typeparam name="T">The service to resolve.</typeparam>
        /// <param name="root">The resolution root.</param>
        /// <param name="parameters">The parameters to pass to the request.</param>
        /// <returns>A series of instances of the service.</returns>
        public static IEnumerable<T> GetAll<T>(this IResolutionRoot root, params IParameter[] parameters)
        {
            return GetResolutionIterator(root, typeof(T), null, parameters, true, false).Cast<T>();
        }

        /// <summary>
        /// Gets all instances of the specified service using bindings registered with the specified name.
        /// </summary>
        /// <typeparam name="T">The service to resolve.</typeparam>
        /// <param name="root">The resolution root.</param>
        /// <param name="name">The name of the binding.</param>
        /// <param name="parameters">The parameters to pass to the request.</param>
        /// <returns>A series of instances of the service.</returns>
        public static IEnumerable<T> GetAll<T>(this IResolutionRoot root, string name, params IParameter[] parameters)
        {
            return GetResolutionIterator(root, typeof(T), b => b.Name == name, parameters, true, false).Cast<T>();
        }

        /// <summary>
        /// Gets all instances of the specified service by using the bindings that match the specified constraint.
        /// </summary>
        /// <typeparam name="T">The service to resolve.</typeparam>
        /// <param name="root">The resolution root.</param>
        /// <param name="constraint">The constraint to apply to the bindings.</param>
        /// <param name="parameters">The parameters to pass to the request.</param>
        /// <returns>A series of instances of the service.</returns>
        public static IEnumerable<T> GetAll<T>(this IResolutionRoot root, Func<IBindingMetadata, bool> constraint, params IParameter[] parameters)
        {
            return GetResolutionIterator(root, typeof(T), constraint, parameters, true, false).Cast<T>();
        }

        /// <summary>
        /// Gets an instance of the specified service.
        /// </summary>
        /// <param name="root">The resolution root.</param>
        /// <param name="service">The service to resolve.</param>
        /// <param name="parameters">The parameters to pass to the request.</param>
        /// <returns>An instance of the service.</returns>
        public static object Get(this IResolutionRoot root, Type service, params IParameter[] parameters)
        {
            return GetResolutionIterator(root, service, null, parameters, false, true).Single();
        }

        /// <summary>
        /// Gets an instance of the specified service by using the first binding with the specified name.
        /// </summary>
        /// <param name="root">The resolution root.</param>
        /// <param name="service">The service to resolve.</param>
        /// <param name="name">The name of the binding.</param>
        /// <param name="parameters">The parameters to pass to the request.</param>
        /// <returns>An instance of the service.</returns>
        public static object Get(this IResolutionRoot root, Type service, string name, params IParameter[] parameters)
        {
            return GetResolutionIterator(root, service, b => b.Name == name, parameters, false, true).Single();
        }

        /// <summary>
        /// Gets an instance of the specified service by using the first binding that matches the specified constraint.
        /// </summary>
        /// <param name="root">The resolution root.</param>
        /// <param name="service">The service to resolve.</param>
        /// <param name="constraint">The constraint to apply to the binding.</param>
        /// <param name="parameters">The parameters to pass to the request.</param>
        /// <returns>An instance of the service.</returns>
        public static object Get(this IResolutionRoot root, Type service, Func<IBindingMetadata, bool> constraint, params IParameter[] parameters)
        {
            return GetResolutionIterator(root, service, constraint, parameters, false, true).Single();
        }

        /// <summary>
        /// Tries to get an instance of the specified service.
        /// </summary>
        /// <param name="root">The resolution root.</param>
        /// <param name="service">The service to resolve.</param>
        /// <param name="parameters">The parameters to pass to the request.</param>
        /// <returns>An instance of the service, or <see langword="null"/> if no implementation was available.</returns>
        public static object TryGet(this IResolutionRoot root, Type service, params IParameter[] parameters)
        {
            return TryGet(() => GetResolutionIterator(root, service, null, parameters, true, true));
        }

        /// <summary>
        /// Tries to get an instance of the specified service by using the first binding with the specified name.
        /// </summary>
        /// <param name="root">The resolution root.</param>
        /// <param name="service">The service to resolve.</param>
        /// <param name="name">The name of the binding.</param>
        /// <param name="parameters">The parameters to pass to the request.</param>
        /// <returns>An instance of the service, or <see langword="null"/> if no implementation was available.</returns>
        public static object TryGet(this IResolutionRoot root, Type service, string name, params IParameter[] parameters)
        {
            return TryGet(() => GetResolutionIterator(root, service, b => b.Name == name, parameters, true, false));
        }

        /// <summary>
        /// Tries to get an instance of the specified service by using the first binding that matches the specified constraint.
        /// </summary>
        /// <param name="root">The resolution root.</param>
        /// <param name="service">The service to resolve.</param>
        /// <param name="constraint">The constraint to apply to the binding.</param>
        /// <param name="parameters">The parameters to pass to the request.</param>
        /// <returns>An instance of the service, or <see langword="null"/> if no implementation was available.</returns>
        public static object TryGet(this IResolutionRoot root, Type service, Func<IBindingMetadata, bool> constraint, params IParameter[] parameters)
        {
            return TryGet(() => GetResolutionIterator(root, service, constraint, parameters, true, false));
        }

        /// <summary>
        /// Gets all available instances of the specified service.
        /// </summary>
        /// <param name="root">The resolution root.</param>
        /// <param name="service">The service to resolve.</param>
        /// <param name="parameters">The parameters to pass to the request.</param>
        /// <returns>A series of instances of the service.</returns>
        public static IEnumerable<object> GetAll(this IResolutionRoot root, Type service, params IParameter[] parameters)
        {
            return GetResolutionIterator(root, service, null, parameters, true, false);
        }

        /// <summary>
        /// Gets all instances of the specified service using bindings registered with the specified name.
        /// </summary>
        /// <param name="root">The resolution root.</param>
        /// <param name="service">The service to resolve.</param>
        /// <param name="name">The name of the binding.</param>
        /// <param name="parameters">The parameters to pass to the request.</param>
        /// <returns>A series of instances of the service.</returns>
        public static IEnumerable<object> GetAll(this IResolutionRoot root, Type service, string name, params IParameter[] parameters)
        {
            return GetResolutionIterator(root, service, b => b.Name == name, parameters, true, false);
        }

        /// <summary>
        /// Gets all instances of the specified service by using the bindings that match the specified constraint.
        /// </summary>
        /// <param name="root">The resolution root.</param>
        /// <param name="service">The service to resolve.</param>
        /// <param name="constraint">The constraint to apply to the bindings.</param>
        /// <param name="parameters">The parameters to pass to the request.</param>
        /// <returns>A series of instances of the service.</returns>
        public static IEnumerable<object> GetAll(this IResolutionRoot root, Type service, Func<IBindingMetadata, bool> constraint, params IParameter[] parameters)
        {
            return GetResolutionIterator(root, service, constraint, parameters, true, false);
        }

        /// <summary>
        /// Evaluates if an instance of the specified service can be resolved.
        /// </summary>
        /// <typeparam name="T">The service to resolve.</typeparam>
        /// <param name="root">The resolution root.</param>
        /// <param name="parameters">The parameters to pass to the request.</param>
        /// <returns><c>True</c> if the request can be resolved; otherwise, <c>false</c>.</returns>
        public static bool CanResolve<T>(this IResolutionRoot root, params IParameter[] parameters)
        {
            return CanResolve(root, typeof(T), null, parameters, false, true);
        }

        /// <summary>
        /// Evaluates if  an instance of the specified service by using the first binding with the specified name can be resolved.
        /// </summary>
        /// <typeparam name="T">The service to resolve.</typeparam>
        /// <param name="root">The resolution root.</param>
        /// <param name="name">The name of the binding.</param>
        /// <param name="parameters">The parameters to pass to the request.</param>
        /// <returns><c>True</c> if the request can be resolved; otherwise, <c>false</c>.</returns>
        public static bool CanResolve<T>(this IResolutionRoot root, string name, params IParameter[] parameters)
        {
            return CanResolve(root, typeof(T), b => b.Name == name, parameters, false, true);
        }

        /// <summary>
        /// Evaluates if  an instance of the specified service by using the first binding that matches the specified constraint can be resolved.
        /// </summary>
        /// <typeparam name="T">The service to resolve.</typeparam>
        /// <param name="root">The resolution root.</param>
        /// <param name="constraint">The constraint to apply to the binding.</param>
        /// <param name="parameters">The parameters to pass to the request.</param>
        /// <returns><c>True</c> if the request can be resolved; otherwise, <c>false</c>.</returns>
        public static bool CanResolve<T>(this IResolutionRoot root, Func<IBindingMetadata, bool> constraint, params IParameter[] parameters)
        {
            return CanResolve(root, typeof(T), constraint, parameters, false, true);
        }

        /// <summary>
        /// Gets an instance of the specified service.
        /// </summary>
        /// <param name="root">The resolution root.</param>
        /// <param name="service">The service to resolve.</param>
        /// <param name="parameters">The parameters to pass to the request.</param>
        /// <returns><c>True</c> if the request can be resolved; otherwise, <c>false</c>.</returns>
        public static bool CanResolve(this IResolutionRoot root, Type service, params IParameter[] parameters)
        {
            return CanResolve(root, service, null, parameters, false, true);
        }

        /// <summary>
        /// Gets an instance of the specified service by using the first binding with the specified name.
        /// </summary>
        /// <param name="root">The resolution root.</param>
        /// <param name="service">The service to resolve.</param>
        /// <param name="name">The name of the binding.</param>
        /// <param name="parameters">The parameters to pass to the request.</param>
        /// <returns><c>True</c> if the request can be resolved; otherwise, <c>false</c>.</returns>
        public static bool CanResolve(this IResolutionRoot root, Type service, string name, params IParameter[] parameters)
        {
            return CanResolve(root, service, b => b.Name == name, parameters, false, true);
        }

        /// <summary>
        /// Gets an instance of the specified service by using the first binding that matches the specified constraint.
        /// </summary>
        /// <param name="root">The resolution root.</param>
        /// <param name="service">The service to resolve.</param>
        /// <param name="constraint">The constraint to apply to the binding.</param>
        /// <param name="parameters">The parameters to pass to the request.</param>
        /// <returns><c>True</c> if the request can be resolved; otherwise, <c>false</c>.</returns>
        public static bool CanResolve(this IResolutionRoot root, Type service, Func<IBindingMetadata, bool> constraint, params IParameter[] parameters)
        {
            return CanResolve(root, service, constraint, parameters, false, true);
        }

        private static bool CanResolve(IResolutionRoot root, Type service, Func<IBindingMetadata, bool> constraint, IEnumerable<IParameter> parameters, bool isOptional, bool isUnique)
        {
            Ensure.ArgumentNotNull(root, "root");
            Ensure.ArgumentNotNull(service, "service");
            Ensure.ArgumentNotNull(parameters, "parameters");

            IRequest request = root.CreateRequest(service, constraint, parameters, isOptional, isUnique);
            return root.CanResolve(request);
>>>>>>> e94cbaea
        }

        private static IEnumerable<object> GetResolutionIterator(IResolutionRoot root, Type service, Func<IBindingMetadata, bool> constraint, IEnumerable<IParameter> parameters, bool isOptional, bool isUnique)
        {
            Ensure.ArgumentNotNull(root, "root");
            Ensure.ArgumentNotNull(service, "service");
            Ensure.ArgumentNotNull(parameters, "parameters");

            IRequest request = root.CreateRequest(service, constraint, parameters, isOptional, isUnique);
            return root.Resolve(request);
        }
        
        private static IEnumerable<object> GetResolutionIterator(IResolutionRoot root, Type service, Func<IBindingMetadata, bool> constraint, IEnumerable<IParameter> parameters, bool isOptional, bool isUnique, bool forceUnique)
        {
            Ensure.ArgumentNotNull(root, "root");
            Ensure.ArgumentNotNull(service, "service");
            Ensure.ArgumentNotNull(parameters, "parameters");

            IRequest request = root.CreateRequest(service, constraint, parameters, isOptional, isUnique);
            request.ForceUnique = forceUnique;
            return root.Resolve(request);
        }

        private static T TryGet<T>(Func<IEnumerable<T>> iterator)
        {
            try
            {
                return iterator().SingleOrDefault();
            }
            catch (ActivationException)
            {
                return default(T);
            }
        }

        private static T DoTryGetAndThrowOnInvalidBinding<T>(IResolutionRoot root, Func<IBindingMetadata, bool> constraint, IEnumerable<IParameter> parameters)
        {
            return GetResolutionIterator(root, typeof(T), constraint, parameters, true, true, true).Cast<T>().SingleOrDefault();
        }
    }
}
<|MERGE_RESOLUTION|>--- conflicted
+++ resolved
@@ -1,659 +1,418 @@
-#region License
-// 
-// Author: Nate Kohari <nate@enkari.com>
-// Copyright (c) 2007-2010, Enkari, Ltd.
-// 
-// Dual-licensed under the Apache License, Version 2.0, and the Microsoft Public License (Ms-PL).
-// See the file LICENSE.txt for details.
-// 
-#endregion
-#region Using Directives
-using System;
-using System.Collections.Generic;
-using System.Linq;
-using Ninject.Activation;
-using Ninject.Infrastructure;
-using Ninject.Parameters;
-using Ninject.Planning.Bindings;
-using Ninject.Syntax;
-#endregion
-
-namespace Ninject
-{
-    /// <summary>
-    /// Extensions that enhance resolution of services.
-    /// </summary>
-    public static class ResolutionExtensions
-    {
-        /// <summary>
-        /// Gets an instance of the specified service.
-        /// </summary>
-        /// <typeparam name="T">The service to resolve.</typeparam>
-        /// <param name="root">The resolution root.</param>
-        /// <param name="parameters">The parameters to pass to the request.</param>
-        /// <returns>An instance of the service.</returns>
-        public static T Get<T>(this IResolutionRoot root, params IParameter[] parameters)
-        {
-            return GetResolutionIterator(root, typeof(T), null, parameters, false, true).Cast<T>().Single();
-        }
-
-        /// <summary>
-        /// Gets an instance of the specified service by using the first binding with the specified name.
-        /// </summary>
-        /// <typeparam name="T">The service to resolve.</typeparam>
-        /// <param name="root">The resolution root.</param>
-        /// <param name="name">The name of the binding.</param>
-        /// <param name="parameters">The parameters to pass to the request.</param>
-        /// <returns>An instance of the service.</returns>
-        public static T Get<T>(this IResolutionRoot root, string name, params IParameter[] parameters)
-        {
-            return GetResolutionIterator(root, typeof(T), b => b.Name == name, parameters, false, true).Cast<T>().Single();
-        }
-
-        /// <summary>
-        /// Gets an instance of the specified service by using the first binding that matches the specified constraint.
-        /// </summary>
-        /// <typeparam name="T">The service to resolve.</typeparam>
-        /// <param name="root">The resolution root.</param>
-        /// <param name="constraint">The constraint to apply to the binding.</param>
-        /// <param name="parameters">The parameters to pass to the request.</param>
-        /// <returns>An instance of the service.</returns>
-        public static T Get<T>(this IResolutionRoot root, Func<IBindingMetadata, bool> constraint, params IParameter[] parameters)
-        {
-            return GetResolutionIterator(root, typeof(T), constraint, parameters, false, true).Cast<T>().Single();
-        }
-
-        /// <summary>
-        /// Tries to get an instance of the specified service.
-        /// </summary>
-        /// <typeparam name="T">The service to resolve.</typeparam>
-        /// <param name="root">The resolution root.</param>
-        /// <param name="parameters">The parameters to pass to the request.</param>
-        /// <returns>An instance of the service, or <see langword="null"/> if no implementation was available.</returns>
-        public static T TryGet<T>(this IResolutionRoot root, params IParameter[] parameters)
-        {
-            return TryGet(() => GetResolutionIterator(root, typeof(T), null, parameters, true, true).Cast<T>());
-        }
-
-        /// <summary>
-        /// Tries to get an instance of the specified service by using the first binding with the specified name.
-        /// </summary>
-        /// <typeparam name="T">The service to resolve.</typeparam>
-        /// <param name="root">The resolution root.</param>
-        /// <param name="name">The name of the binding.</param>
-        /// <param name="parameters">The parameters to pass to the request.</param>
-        /// <returns>An instance of the service, or <see langword="null"/> if no implementation was available.</returns>
-        public static T TryGet<T>(this IResolutionRoot root, string name, params IParameter[] parameters)
-        {
-            return TryGet(() => GetResolutionIterator(root, typeof(T), b => b.Name == name, parameters, true, true).Cast<T>());
-        }
-
-        /// <summary>
-        /// Tries to get an instance of the specified service by using the first binding that matches the specified constraint.
-        /// </summary>
-        /// <typeparam name="T">The service to resolve.</typeparam>
-        /// <param name="root">The resolution root.</param>
-        /// <param name="constraint">The constraint to apply to the binding.</param>
-        /// <param name="parameters">The parameters to pass to the request.</param>
-        /// <returns>An instance of the service, or <see langword="null"/> if no implementation was available.</returns>
-        public static T TryGet<T>(this IResolutionRoot root, Func<IBindingMetadata, bool> constraint, params IParameter[] parameters)
-        {
-            return TryGet(() => GetResolutionIterator(root, typeof(T), constraint, parameters, true, true).Cast<T>());
-        }
-
-        /// <summary>
-        /// Tries to get an instance of the specified service.
-        /// </summary>
-        /// <typeparam name="T">The service to resolve.</typeparam>
-        /// <param name="root">The resolution root.</param>
-        /// <param name="parameters">The parameters to pass to the request.</param>
-        /// <returns>An instance of the service, or <see langword="null"/> if no implementation was available.</returns>
-        public static T TryGetAndThrowOnInvalidBinding<T>(this IResolutionRoot root, params IParameter[] parameters)
-        {
-            return DoTryGetAndThrowOnInvalidBinding<T>(root, null, parameters);
-        }
-
-        /// <summary>
-        /// Tries to get an instance of the specified service by using the first binding with the specified name.
-        /// </summary>
-        /// <typeparam name="T">The service to resolve.</typeparam>
-        /// <param name="root">The resolution root.</param>
-        /// <param name="name">The name of the binding.</param>
-        /// <param name="parameters">The parameters to pass to the request.</param>
-        /// <returns>An instance of the service, or <see langword="null"/> if no implementation was available.</returns>
-        public static T TryGetAndThrowOnInvalidBinding<T>(this IResolutionRoot root, string name, params IParameter[] parameters)
-        {
-            return DoTryGetAndThrowOnInvalidBinding<T>(root, b => b.Name == name, parameters);
-        }
-
-        /// <summary>
-        /// Tries to get an instance of the specified service by using the first binding that matches the specified constraint.
-        /// </summary>
-        /// <typeparam name="T">The service to resolve.</typeparam>
-        /// <param name="root">The resolution root.</param>
-        /// <param name="constraint">The constraint to apply to the binding.</param>
-        /// <param name="parameters">The parameters to pass to the request.</param>
-        /// <returns>An instance of the service, or <see langword="null"/> if no implementation was available.</returns>
-        public static T TryGetAndThrowOnInvalidBinding<T>(this IResolutionRoot root, Func<IBindingMetadata, bool> constraint, params IParameter[] parameters)
-        {
-            return DoTryGetAndThrowOnInvalidBinding<T>(root, constraint, parameters);
-<<<<<<< HEAD
-        }
-
-        /// <summary>
-        /// Gets all available instances of the specified service.
-        /// </summary>
-        /// <typeparam name="T">The service to resolve.</typeparam>
-        /// <param name="root">The resolution root.</param>
-        /// <param name="parameters">The parameters to pass to the request.</param>
-        /// <returns>A series of instances of the service.</returns>
-        public static IEnumerable<T> GetAll<T>(this IResolutionRoot root, params IParameter[] parameters)
-        {
-            return GetResolutionIterator(root, typeof(T), null, parameters, true, false).Cast<T>();
-        }
-
-        /// <summary>
-        /// Gets all instances of the specified service using bindings registered with the specified name.
-        /// </summary>
-        /// <typeparam name="T">The service to resolve.</typeparam>
-        /// <param name="root">The resolution root.</param>
-        /// <param name="name">The name of the binding.</param>
-        /// <param name="parameters">The parameters to pass to the request.</param>
-        /// <returns>A series of instances of the service.</returns>
-        public static IEnumerable<T> GetAll<T>(this IResolutionRoot root, string name, params IParameter[] parameters)
-        {
-            return GetResolutionIterator(root, typeof(T), b => b.Name == name, parameters, true, false).Cast<T>();
-        }
-
-        /// <summary>
-        /// Gets all instances of the specified service by using the bindings that match the specified constraint.
-        /// </summary>
-        /// <typeparam name="T">The service to resolve.</typeparam>
-        /// <param name="root">The resolution root.</param>
-        /// <param name="constraint">The constraint to apply to the bindings.</param>
-        /// <param name="parameters">The parameters to pass to the request.</param>
-        /// <returns>A series of instances of the service.</returns>
-        public static IEnumerable<T> GetAll<T>(this IResolutionRoot root, Func<IBindingMetadata, bool> constraint, params IParameter[] parameters)
-        {
-            return GetResolutionIterator(root, typeof(T), constraint, parameters, true, false).Cast<T>();
-        }
-
-        /// <summary>
-        /// Gets an instance of the specified service.
-        /// </summary>
-        /// <param name="root">The resolution root.</param>
-        /// <param name="service">The service to resolve.</param>
-        /// <param name="parameters">The parameters to pass to the request.</param>
-        /// <returns>An instance of the service.</returns>
-        public static object Get(this IResolutionRoot root, Type service, params IParameter[] parameters)
-        {
-            return GetResolutionIterator(root, service, null, parameters, false, true).Single();
-        }
-
-        /// <summary>
-        /// Gets an instance of the specified service by using the first binding with the specified name.
-        /// </summary>
-        /// <param name="root">The resolution root.</param>
-        /// <param name="service">The service to resolve.</param>
-        /// <param name="name">The name of the binding.</param>
-        /// <param name="parameters">The parameters to pass to the request.</param>
-        /// <returns>An instance of the service.</returns>
-        public static object Get(this IResolutionRoot root, Type service, string name, params IParameter[] parameters)
-        {
-            return GetResolutionIterator(root, service, b => b.Name == name, parameters, false, true).Single();
-        }
-
-        /// <summary>
-        /// Gets an instance of the specified service by using the first binding that matches the specified constraint.
-        /// </summary>
-        /// <param name="root">The resolution root.</param>
-        /// <param name="service">The service to resolve.</param>
-        /// <param name="constraint">The constraint to apply to the binding.</param>
-        /// <param name="parameters">The parameters to pass to the request.</param>
-        /// <returns>An instance of the service.</returns>
-        public static object Get(this IResolutionRoot root, Type service, Func<IBindingMetadata, bool> constraint, params IParameter[] parameters)
-        {
-            return GetResolutionIterator(root, service, constraint, parameters, false, true).Single();
-        }
-
-        /// <summary>
-        /// Tries to get an instance of the specified service.
-        /// </summary>
-        /// <param name="root">The resolution root.</param>
-        /// <param name="service">The service to resolve.</param>
-        /// <param name="parameters">The parameters to pass to the request.</param>
-        /// <returns>An instance of the service, or <see langword="null"/> if no implementation was available.</returns>
-        public static object TryGet(this IResolutionRoot root, Type service, params IParameter[] parameters)
-        {
-            return TryGet(() => GetResolutionIterator(root, service, null, parameters, true, true));
-        }
-
-        /// <summary>
-        /// Tries to get an instance of the specified service by using the first binding with the specified name.
-        /// </summary>
-        /// <param name="root">The resolution root.</param>
-        /// <param name="service">The service to resolve.</param>
-        /// <param name="name">The name of the binding.</param>
-        /// <param name="parameters">The parameters to pass to the request.</param>
-        /// <returns>An instance of the service, or <see langword="null"/> if no implementation was available.</returns>
-        public static object TryGet(this IResolutionRoot root, Type service, string name, params IParameter[] parameters)
-        {
-            return TryGet(() => GetResolutionIterator(root, service, b => b.Name == name, parameters, true, false));
-        }
-
-        /// <summary>
-        /// Tries to get an instance of the specified service by using the first binding that matches the specified constraint.
-        /// </summary>
-        /// <param name="root">The resolution root.</param>
-        /// <param name="service">The service to resolve.</param>
-        /// <param name="constraint">The constraint to apply to the binding.</param>
-        /// <param name="parameters">The parameters to pass to the request.</param>
-        /// <returns>An instance of the service, or <see langword="null"/> if no implementation was available.</returns>
-        public static object TryGet(this IResolutionRoot root, Type service, Func<IBindingMetadata, bool> constraint, params IParameter[] parameters)
-        {
-            return TryGet(() => GetResolutionIterator(root, service, constraint, parameters, true, false));
-        }
-
-        /// <summary>
-        /// Gets all available instances of the specified service.
-        /// </summary>
-        /// <param name="root">The resolution root.</param>
-        /// <param name="service">The service to resolve.</param>
-        /// <param name="parameters">The parameters to pass to the request.</param>
-        /// <returns>A series of instances of the service.</returns>
-        public static IEnumerable<object> GetAll(this IResolutionRoot root, Type service, params IParameter[] parameters)
-        {
-            return GetResolutionIterator(root, service, null, parameters, true, false);
-        }
-
-        /// <summary>
-        /// Gets all instances of the specified service using bindings registered with the specified name.
-        /// </summary>
-        /// <param name="root">The resolution root.</param>
-        /// <param name="service">The service to resolve.</param>
-        /// <param name="name">The name of the binding.</param>
-        /// <param name="parameters">The parameters to pass to the request.</param>
-        /// <returns>A series of instances of the service.</returns>
-        public static IEnumerable<object> GetAll(this IResolutionRoot root, Type service, string name, params IParameter[] parameters)
-        {
-            return GetResolutionIterator(root, service, b => b.Name == name, parameters, true, false);
-        }
-
-        /// <summary>
-        /// Gets all instances of the specified service by using the bindings that match the specified constraint.
-        /// </summary>
-        /// <param name="root">The resolution root.</param>
-        /// <param name="service">The service to resolve.</param>
-        /// <param name="constraint">The constraint to apply to the bindings.</param>
-        /// <param name="parameters">The parameters to pass to the request.</param>
-        /// <returns>A series of instances of the service.</returns>
-        public static IEnumerable<object> GetAll(this IResolutionRoot root, Type service, Func<IBindingMetadata, bool> constraint, params IParameter[] parameters)
-        {
-            return GetResolutionIterator(root, service, constraint, parameters, true, false);
-        }
-
-        /// <summary>
-        /// Evaluates if an instance of the specified service can be resolved.
-        /// </summary>
-        /// <typeparam name="T">The service to resolve.</typeparam>
-        /// <param name="root">The resolution root.</param>
-        /// <param name="parameters">The parameters to pass to the request.</param>
-        /// <returns>An instance of the service.</returns>
-        public static bool CanResolve<T>(this IResolutionRoot root, params IParameter[] parameters)
-        {
-            return CanResolve(root, typeof(T), null, parameters, false, true);
-        }
-
-        /// <summary>
-        /// Evaluates if  an instance of the specified service by using the first binding with the specified name can be resolved.
-        /// </summary>
-        /// <typeparam name="T">The service to resolve.</typeparam>
-        /// <param name="root">The resolution root.</param>
-        /// <param name="name">The name of the binding.</param>
-        /// <param name="parameters">The parameters to pass to the request.</param>
-        /// <returns>An instance of the service.</returns>
-        public static bool CanResolve<T>(this IResolutionRoot root, string name, params IParameter[] parameters)
-        {
-            return CanResolve(root, typeof(T), b => b.Name == name, parameters, false, true);
-        }
-
-        /// <summary>
-        /// Evaluates if  an instance of the specified service by using the first binding that matches the specified constraint can be resolved.
-        /// </summary>
-        /// <typeparam name="T">The service to resolve.</typeparam>
-        /// <param name="root">The resolution root.</param>
-        /// <param name="constraint">The constraint to apply to the binding.</param>
-        /// <param name="parameters">The parameters to pass to the request.</param>
-        /// <returns>An instance of the service.</returns>
-        public static bool CanResolve<T>(this IResolutionRoot root, Func<IBindingMetadata, bool> constraint, params IParameter[] parameters)
-        {
-            return CanResolve(root, typeof(T), constraint, parameters, false, true);
-        }
-
-        /// <summary>
-        /// Gets an instance of the specified service.
-        /// </summary>
-        /// <param name="root">The resolution root.</param>
-        /// <param name="service">The service to resolve.</param>
-        /// <param name="parameters">The parameters to pass to the request.</param>
-        /// <returns>An instance of the service.</returns>
-        public static object CanResolve(this IResolutionRoot root, Type service, params IParameter[] parameters)
-        {
-            return CanResolve(root, service, null, parameters, false, true);
-        }
-
-        /// <summary>
-        /// Gets an instance of the specified service by using the first binding with the specified name.
-        /// </summary>
-        /// <param name="root">The resolution root.</param>
-        /// <param name="service">The service to resolve.</param>
-        /// <param name="name">The name of the binding.</param>
-        /// <param name="parameters">The parameters to pass to the request.</param>
-        /// <returns>An instance of the service.</returns>
-        public static object CanResolve(this IResolutionRoot root, Type service, string name, params IParameter[] parameters)
-        {
-            return CanResolve(root, service, b => b.Name == name, parameters, false, true);
-        }
-
-        /// <summary>
-        /// Gets an instance of the specified service by using the first binding that matches the specified constraint.
-        /// </summary>
-        /// <param name="root">The resolution root.</param>
-        /// <param name="service">The service to resolve.</param>
-        /// <param name="constraint">The constraint to apply to the binding.</param>
-        /// <param name="parameters">The parameters to pass to the request.</param>
-        /// <returns>An instance of the service.</returns>
-        public static object CanResolve(this IResolutionRoot root, Type service, Func<IBindingMetadata, bool> constraint, params IParameter[] parameters)
-        {
-            return CanResolve(root, service, constraint, parameters, false, true);
-        }
-
-        private static bool CanResolve(IResolutionRoot root, Type service, Func<IBindingMetadata, bool> constraint, IEnumerable<IParameter> parameters, bool isOptional, bool isUnique)
-        {
-            Ensure.ArgumentNotNull(root, "root");
-            Ensure.ArgumentNotNull(service, "service");
-            Ensure.ArgumentNotNull(parameters, "parameters");
-
-            IRequest request = root.CreateRequest(service, constraint, parameters, isOptional, isUnique);
-            return root.CanResolve(request);
-=======
-        }
-
-        /// <summary>
-        /// Gets all available instances of the specified service.
-        /// </summary>
-        /// <typeparam name="T">The service to resolve.</typeparam>
-        /// <param name="root">The resolution root.</param>
-        /// <param name="parameters">The parameters to pass to the request.</param>
-        /// <returns>A series of instances of the service.</returns>
-        public static IEnumerable<T> GetAll<T>(this IResolutionRoot root, params IParameter[] parameters)
-        {
-            return GetResolutionIterator(root, typeof(T), null, parameters, true, false).Cast<T>();
-        }
-
-        /// <summary>
-        /// Gets all instances of the specified service using bindings registered with the specified name.
-        /// </summary>
-        /// <typeparam name="T">The service to resolve.</typeparam>
-        /// <param name="root">The resolution root.</param>
-        /// <param name="name">The name of the binding.</param>
-        /// <param name="parameters">The parameters to pass to the request.</param>
-        /// <returns>A series of instances of the service.</returns>
-        public static IEnumerable<T> GetAll<T>(this IResolutionRoot root, string name, params IParameter[] parameters)
-        {
-            return GetResolutionIterator(root, typeof(T), b => b.Name == name, parameters, true, false).Cast<T>();
-        }
-
-        /// <summary>
-        /// Gets all instances of the specified service by using the bindings that match the specified constraint.
-        /// </summary>
-        /// <typeparam name="T">The service to resolve.</typeparam>
-        /// <param name="root">The resolution root.</param>
-        /// <param name="constraint">The constraint to apply to the bindings.</param>
-        /// <param name="parameters">The parameters to pass to the request.</param>
-        /// <returns>A series of instances of the service.</returns>
-        public static IEnumerable<T> GetAll<T>(this IResolutionRoot root, Func<IBindingMetadata, bool> constraint, params IParameter[] parameters)
-        {
-            return GetResolutionIterator(root, typeof(T), constraint, parameters, true, false).Cast<T>();
-        }
-
-        /// <summary>
-        /// Gets an instance of the specified service.
-        /// </summary>
-        /// <param name="root">The resolution root.</param>
-        /// <param name="service">The service to resolve.</param>
-        /// <param name="parameters">The parameters to pass to the request.</param>
-        /// <returns>An instance of the service.</returns>
-        public static object Get(this IResolutionRoot root, Type service, params IParameter[] parameters)
-        {
-            return GetResolutionIterator(root, service, null, parameters, false, true).Single();
-        }
-
-        /// <summary>
-        /// Gets an instance of the specified service by using the first binding with the specified name.
-        /// </summary>
-        /// <param name="root">The resolution root.</param>
-        /// <param name="service">The service to resolve.</param>
-        /// <param name="name">The name of the binding.</param>
-        /// <param name="parameters">The parameters to pass to the request.</param>
-        /// <returns>An instance of the service.</returns>
-        public static object Get(this IResolutionRoot root, Type service, string name, params IParameter[] parameters)
-        {
-            return GetResolutionIterator(root, service, b => b.Name == name, parameters, false, true).Single();
-        }
-
-        /// <summary>
-        /// Gets an instance of the specified service by using the first binding that matches the specified constraint.
-        /// </summary>
-        /// <param name="root">The resolution root.</param>
-        /// <param name="service">The service to resolve.</param>
-        /// <param name="constraint">The constraint to apply to the binding.</param>
-        /// <param name="parameters">The parameters to pass to the request.</param>
-        /// <returns>An instance of the service.</returns>
-        public static object Get(this IResolutionRoot root, Type service, Func<IBindingMetadata, bool> constraint, params IParameter[] parameters)
-        {
-            return GetResolutionIterator(root, service, constraint, parameters, false, true).Single();
-        }
-
-        /// <summary>
-        /// Tries to get an instance of the specified service.
-        /// </summary>
-        /// <param name="root">The resolution root.</param>
-        /// <param name="service">The service to resolve.</param>
-        /// <param name="parameters">The parameters to pass to the request.</param>
-        /// <returns>An instance of the service, or <see langword="null"/> if no implementation was available.</returns>
-        public static object TryGet(this IResolutionRoot root, Type service, params IParameter[] parameters)
-        {
-            return TryGet(() => GetResolutionIterator(root, service, null, parameters, true, true));
-        }
-
-        /// <summary>
-        /// Tries to get an instance of the specified service by using the first binding with the specified name.
-        /// </summary>
-        /// <param name="root">The resolution root.</param>
-        /// <param name="service">The service to resolve.</param>
-        /// <param name="name">The name of the binding.</param>
-        /// <param name="parameters">The parameters to pass to the request.</param>
-        /// <returns>An instance of the service, or <see langword="null"/> if no implementation was available.</returns>
-        public static object TryGet(this IResolutionRoot root, Type service, string name, params IParameter[] parameters)
-        {
-            return TryGet(() => GetResolutionIterator(root, service, b => b.Name == name, parameters, true, false));
-        }
-
-        /// <summary>
-        /// Tries to get an instance of the specified service by using the first binding that matches the specified constraint.
-        /// </summary>
-        /// <param name="root">The resolution root.</param>
-        /// <param name="service">The service to resolve.</param>
-        /// <param name="constraint">The constraint to apply to the binding.</param>
-        /// <param name="parameters">The parameters to pass to the request.</param>
-        /// <returns>An instance of the service, or <see langword="null"/> if no implementation was available.</returns>
-        public static object TryGet(this IResolutionRoot root, Type service, Func<IBindingMetadata, bool> constraint, params IParameter[] parameters)
-        {
-            return TryGet(() => GetResolutionIterator(root, service, constraint, parameters, true, false));
-        }
-
-        /// <summary>
-        /// Gets all available instances of the specified service.
-        /// </summary>
-        /// <param name="root">The resolution root.</param>
-        /// <param name="service">The service to resolve.</param>
-        /// <param name="parameters">The parameters to pass to the request.</param>
-        /// <returns>A series of instances of the service.</returns>
-        public static IEnumerable<object> GetAll(this IResolutionRoot root, Type service, params IParameter[] parameters)
-        {
-            return GetResolutionIterator(root, service, null, parameters, true, false);
-        }
-
-        /// <summary>
-        /// Gets all instances of the specified service using bindings registered with the specified name.
-        /// </summary>
-        /// <param name="root">The resolution root.</param>
-        /// <param name="service">The service to resolve.</param>
-        /// <param name="name">The name of the binding.</param>
-        /// <param name="parameters">The parameters to pass to the request.</param>
-        /// <returns>A series of instances of the service.</returns>
-        public static IEnumerable<object> GetAll(this IResolutionRoot root, Type service, string name, params IParameter[] parameters)
-        {
-            return GetResolutionIterator(root, service, b => b.Name == name, parameters, true, false);
-        }
-
-        /// <summary>
-        /// Gets all instances of the specified service by using the bindings that match the specified constraint.
-        /// </summary>
-        /// <param name="root">The resolution root.</param>
-        /// <param name="service">The service to resolve.</param>
-        /// <param name="constraint">The constraint to apply to the bindings.</param>
-        /// <param name="parameters">The parameters to pass to the request.</param>
-        /// <returns>A series of instances of the service.</returns>
-        public static IEnumerable<object> GetAll(this IResolutionRoot root, Type service, Func<IBindingMetadata, bool> constraint, params IParameter[] parameters)
-        {
-            return GetResolutionIterator(root, service, constraint, parameters, true, false);
-        }
-
-        /// <summary>
-        /// Evaluates if an instance of the specified service can be resolved.
-        /// </summary>
-        /// <typeparam name="T">The service to resolve.</typeparam>
-        /// <param name="root">The resolution root.</param>
-        /// <param name="parameters">The parameters to pass to the request.</param>
-        /// <returns><c>True</c> if the request can be resolved; otherwise, <c>false</c>.</returns>
-        public static bool CanResolve<T>(this IResolutionRoot root, params IParameter[] parameters)
-        {
-            return CanResolve(root, typeof(T), null, parameters, false, true);
-        }
-
-        /// <summary>
-        /// Evaluates if  an instance of the specified service by using the first binding with the specified name can be resolved.
-        /// </summary>
-        /// <typeparam name="T">The service to resolve.</typeparam>
-        /// <param name="root">The resolution root.</param>
-        /// <param name="name">The name of the binding.</param>
-        /// <param name="parameters">The parameters to pass to the request.</param>
-        /// <returns><c>True</c> if the request can be resolved; otherwise, <c>false</c>.</returns>
-        public static bool CanResolve<T>(this IResolutionRoot root, string name, params IParameter[] parameters)
-        {
-            return CanResolve(root, typeof(T), b => b.Name == name, parameters, false, true);
-        }
-
-        /// <summary>
-        /// Evaluates if  an instance of the specified service by using the first binding that matches the specified constraint can be resolved.
-        /// </summary>
-        /// <typeparam name="T">The service to resolve.</typeparam>
-        /// <param name="root">The resolution root.</param>
-        /// <param name="constraint">The constraint to apply to the binding.</param>
-        /// <param name="parameters">The parameters to pass to the request.</param>
-        /// <returns><c>True</c> if the request can be resolved; otherwise, <c>false</c>.</returns>
-        public static bool CanResolve<T>(this IResolutionRoot root, Func<IBindingMetadata, bool> constraint, params IParameter[] parameters)
-        {
-            return CanResolve(root, typeof(T), constraint, parameters, false, true);
-        }
-
-        /// <summary>
-        /// Gets an instance of the specified service.
-        /// </summary>
-        /// <param name="root">The resolution root.</param>
-        /// <param name="service">The service to resolve.</param>
-        /// <param name="parameters">The parameters to pass to the request.</param>
-        /// <returns><c>True</c> if the request can be resolved; otherwise, <c>false</c>.</returns>
-        public static bool CanResolve(this IResolutionRoot root, Type service, params IParameter[] parameters)
-        {
-            return CanResolve(root, service, null, parameters, false, true);
-        }
-
-        /// <summary>
-        /// Gets an instance of the specified service by using the first binding with the specified name.
-        /// </summary>
-        /// <param name="root">The resolution root.</param>
-        /// <param name="service">The service to resolve.</param>
-        /// <param name="name">The name of the binding.</param>
-        /// <param name="parameters">The parameters to pass to the request.</param>
-        /// <returns><c>True</c> if the request can be resolved; otherwise, <c>false</c>.</returns>
-        public static bool CanResolve(this IResolutionRoot root, Type service, string name, params IParameter[] parameters)
-        {
-            return CanResolve(root, service, b => b.Name == name, parameters, false, true);
-        }
-
-        /// <summary>
-        /// Gets an instance of the specified service by using the first binding that matches the specified constraint.
-        /// </summary>
-        /// <param name="root">The resolution root.</param>
-        /// <param name="service">The service to resolve.</param>
-        /// <param name="constraint">The constraint to apply to the binding.</param>
-        /// <param name="parameters">The parameters to pass to the request.</param>
-        /// <returns><c>True</c> if the request can be resolved; otherwise, <c>false</c>.</returns>
-        public static bool CanResolve(this IResolutionRoot root, Type service, Func<IBindingMetadata, bool> constraint, params IParameter[] parameters)
-        {
-            return CanResolve(root, service, constraint, parameters, false, true);
-        }
-
-        private static bool CanResolve(IResolutionRoot root, Type service, Func<IBindingMetadata, bool> constraint, IEnumerable<IParameter> parameters, bool isOptional, bool isUnique)
-        {
-            Ensure.ArgumentNotNull(root, "root");
-            Ensure.ArgumentNotNull(service, "service");
-            Ensure.ArgumentNotNull(parameters, "parameters");
-
-            IRequest request = root.CreateRequest(service, constraint, parameters, isOptional, isUnique);
-            return root.CanResolve(request);
->>>>>>> e94cbaea
-        }
-
-        private static IEnumerable<object> GetResolutionIterator(IResolutionRoot root, Type service, Func<IBindingMetadata, bool> constraint, IEnumerable<IParameter> parameters, bool isOptional, bool isUnique)
-        {
-            Ensure.ArgumentNotNull(root, "root");
-            Ensure.ArgumentNotNull(service, "service");
-            Ensure.ArgumentNotNull(parameters, "parameters");
-
-            IRequest request = root.CreateRequest(service, constraint, parameters, isOptional, isUnique);
-            return root.Resolve(request);
-        }
-        
-        private static IEnumerable<object> GetResolutionIterator(IResolutionRoot root, Type service, Func<IBindingMetadata, bool> constraint, IEnumerable<IParameter> parameters, bool isOptional, bool isUnique, bool forceUnique)
-        {
-            Ensure.ArgumentNotNull(root, "root");
-            Ensure.ArgumentNotNull(service, "service");
-            Ensure.ArgumentNotNull(parameters, "parameters");
-
-            IRequest request = root.CreateRequest(service, constraint, parameters, isOptional, isUnique);
-            request.ForceUnique = forceUnique;
-            return root.Resolve(request);
-        }
-
-        private static T TryGet<T>(Func<IEnumerable<T>> iterator)
-        {
-            try
-            {
-                return iterator().SingleOrDefault();
-            }
-            catch (ActivationException)
-            {
-                return default(T);
-            }
-        }
-
-        private static T DoTryGetAndThrowOnInvalidBinding<T>(IResolutionRoot root, Func<IBindingMetadata, bool> constraint, IEnumerable<IParameter> parameters)
-        {
-            return GetResolutionIterator(root, typeof(T), constraint, parameters, true, true, true).Cast<T>().SingleOrDefault();
-        }
-    }
-}
+#region License
+// 
+// Author: Nate Kohari <nate@enkari.com>
+// Copyright (c) 2007-2010, Enkari, Ltd.
+// 
+// Dual-licensed under the Apache License, Version 2.0, and the Microsoft Public License (Ms-PL).
+// See the file LICENSE.txt for details.
+// 
+#endregion
+#region Using Directives
+using System;
+using System.Collections.Generic;
+using System.Linq;
+using Ninject.Activation;
+using Ninject.Infrastructure;
+using Ninject.Parameters;
+using Ninject.Planning.Bindings;
+using Ninject.Syntax;
+#endregion
+
+namespace Ninject
+{
+    /// <summary>
+    /// Extensions that enhance resolution of services.
+    /// </summary>
+    public static class ResolutionExtensions
+    {
+        /// <summary>
+        /// Gets an instance of the specified service.
+        /// </summary>
+        /// <typeparam name="T">The service to resolve.</typeparam>
+        /// <param name="root">The resolution root.</param>
+        /// <param name="parameters">The parameters to pass to the request.</param>
+        /// <returns>An instance of the service.</returns>
+        public static T Get<T>(this IResolutionRoot root, params IParameter[] parameters)
+        {
+            return GetResolutionIterator(root, typeof(T), null, parameters, false, true).Cast<T>().Single();
+        }
+
+        /// <summary>
+        /// Gets an instance of the specified service by using the first binding with the specified name.
+        /// </summary>
+        /// <typeparam name="T">The service to resolve.</typeparam>
+        /// <param name="root">The resolution root.</param>
+        /// <param name="name">The name of the binding.</param>
+        /// <param name="parameters">The parameters to pass to the request.</param>
+        /// <returns>An instance of the service.</returns>
+        public static T Get<T>(this IResolutionRoot root, string name, params IParameter[] parameters)
+        {
+            return GetResolutionIterator(root, typeof(T), b => b.Name == name, parameters, false, true).Cast<T>().Single();
+        }
+
+        /// <summary>
+        /// Gets an instance of the specified service by using the first binding that matches the specified constraint.
+        /// </summary>
+        /// <typeparam name="T">The service to resolve.</typeparam>
+        /// <param name="root">The resolution root.</param>
+        /// <param name="constraint">The constraint to apply to the binding.</param>
+        /// <param name="parameters">The parameters to pass to the request.</param>
+        /// <returns>An instance of the service.</returns>
+        public static T Get<T>(this IResolutionRoot root, Func<IBindingMetadata, bool> constraint, params IParameter[] parameters)
+        {
+            return GetResolutionIterator(root, typeof(T), constraint, parameters, false, true).Cast<T>().Single();
+        }
+
+        /// <summary>
+        /// Tries to get an instance of the specified service.
+        /// </summary>
+        /// <typeparam name="T">The service to resolve.</typeparam>
+        /// <param name="root">The resolution root.</param>
+        /// <param name="parameters">The parameters to pass to the request.</param>
+        /// <returns>An instance of the service, or <see langword="null"/> if no implementation was available.</returns>
+        public static T TryGet<T>(this IResolutionRoot root, params IParameter[] parameters)
+        {
+            return TryGet(() => GetResolutionIterator(root, typeof(T), null, parameters, true, true).Cast<T>());
+        }
+
+        /// <summary>
+        /// Tries to get an instance of the specified service by using the first binding with the specified name.
+        /// </summary>
+        /// <typeparam name="T">The service to resolve.</typeparam>
+        /// <param name="root">The resolution root.</param>
+        /// <param name="name">The name of the binding.</param>
+        /// <param name="parameters">The parameters to pass to the request.</param>
+        /// <returns>An instance of the service, or <see langword="null"/> if no implementation was available.</returns>
+        public static T TryGet<T>(this IResolutionRoot root, string name, params IParameter[] parameters)
+        {
+            return TryGet(() => GetResolutionIterator(root, typeof(T), b => b.Name == name, parameters, true, true).Cast<T>());
+        }
+
+        /// <summary>
+        /// Tries to get an instance of the specified service by using the first binding that matches the specified constraint.
+        /// </summary>
+        /// <typeparam name="T">The service to resolve.</typeparam>
+        /// <param name="root">The resolution root.</param>
+        /// <param name="constraint">The constraint to apply to the binding.</param>
+        /// <param name="parameters">The parameters to pass to the request.</param>
+        /// <returns>An instance of the service, or <see langword="null"/> if no implementation was available.</returns>
+        public static T TryGet<T>(this IResolutionRoot root, Func<IBindingMetadata, bool> constraint, params IParameter[] parameters)
+        {
+            return TryGet(() => GetResolutionIterator(root, typeof(T), constraint, parameters, true, true).Cast<T>());
+        }
+
+        /// <summary>
+        /// Tries to get an instance of the specified service.
+        /// </summary>
+        /// <typeparam name="T">The service to resolve.</typeparam>
+        /// <param name="root">The resolution root.</param>
+        /// <param name="parameters">The parameters to pass to the request.</param>
+        /// <returns>An instance of the service, or <see langword="null"/> if no implementation was available.</returns>
+        public static T TryGetAndThrowOnInvalidBinding<T>(this IResolutionRoot root, params IParameter[] parameters)
+        {
+            return DoTryGetAndThrowOnInvalidBinding<T>(root, null, parameters);
+        }
+
+        /// <summary>
+        /// Tries to get an instance of the specified service by using the first binding with the specified name.
+        /// </summary>
+        /// <typeparam name="T">The service to resolve.</typeparam>
+        /// <param name="root">The resolution root.</param>
+        /// <param name="name">The name of the binding.</param>
+        /// <param name="parameters">The parameters to pass to the request.</param>
+        /// <returns>An instance of the service, or <see langword="null"/> if no implementation was available.</returns>
+        public static T TryGetAndThrowOnInvalidBinding<T>(this IResolutionRoot root, string name, params IParameter[] parameters)
+        {
+            return DoTryGetAndThrowOnInvalidBinding<T>(root, b => b.Name == name, parameters);
+        }
+
+        /// <summary>
+        /// Tries to get an instance of the specified service by using the first binding that matches the specified constraint.
+        /// </summary>
+        /// <typeparam name="T">The service to resolve.</typeparam>
+        /// <param name="root">The resolution root.</param>
+        /// <param name="constraint">The constraint to apply to the binding.</param>
+        /// <param name="parameters">The parameters to pass to the request.</param>
+        /// <returns>An instance of the service, or <see langword="null"/> if no implementation was available.</returns>
+        public static T TryGetAndThrowOnInvalidBinding<T>(this IResolutionRoot root, Func<IBindingMetadata, bool> constraint, params IParameter[] parameters)
+        {
+            return DoTryGetAndThrowOnInvalidBinding<T>(root, constraint, parameters);
+        }
+
+        /// <summary>
+        /// Gets all available instances of the specified service.
+        /// </summary>
+        /// <typeparam name="T">The service to resolve.</typeparam>
+        /// <param name="root">The resolution root.</param>
+        /// <param name="parameters">The parameters to pass to the request.</param>
+        /// <returns>A series of instances of the service.</returns>
+        public static IEnumerable<T> GetAll<T>(this IResolutionRoot root, params IParameter[] parameters)
+        {
+            return GetResolutionIterator(root, typeof(T), null, parameters, true, false).Cast<T>();
+        }
+
+        /// <summary>
+        /// Gets all instances of the specified service using bindings registered with the specified name.
+        /// </summary>
+        /// <typeparam name="T">The service to resolve.</typeparam>
+        /// <param name="root">The resolution root.</param>
+        /// <param name="name">The name of the binding.</param>
+        /// <param name="parameters">The parameters to pass to the request.</param>
+        /// <returns>A series of instances of the service.</returns>
+        public static IEnumerable<T> GetAll<T>(this IResolutionRoot root, string name, params IParameter[] parameters)
+        {
+            return GetResolutionIterator(root, typeof(T), b => b.Name == name, parameters, true, false).Cast<T>();
+        }
+
+        /// <summary>
+        /// Gets all instances of the specified service by using the bindings that match the specified constraint.
+        /// </summary>
+        /// <typeparam name="T">The service to resolve.</typeparam>
+        /// <param name="root">The resolution root.</param>
+        /// <param name="constraint">The constraint to apply to the bindings.</param>
+        /// <param name="parameters">The parameters to pass to the request.</param>
+        /// <returns>A series of instances of the service.</returns>
+        public static IEnumerable<T> GetAll<T>(this IResolutionRoot root, Func<IBindingMetadata, bool> constraint, params IParameter[] parameters)
+        {
+            return GetResolutionIterator(root, typeof(T), constraint, parameters, true, false).Cast<T>();
+        }
+
+        /// <summary>
+        /// Gets an instance of the specified service.
+        /// </summary>
+        /// <param name="root">The resolution root.</param>
+        /// <param name="service">The service to resolve.</param>
+        /// <param name="parameters">The parameters to pass to the request.</param>
+        /// <returns>An instance of the service.</returns>
+        public static object Get(this IResolutionRoot root, Type service, params IParameter[] parameters)
+        {
+            return GetResolutionIterator(root, service, null, parameters, false, true).Single();
+        }
+
+        /// <summary>
+        /// Gets an instance of the specified service by using the first binding with the specified name.
+        /// </summary>
+        /// <param name="root">The resolution root.</param>
+        /// <param name="service">The service to resolve.</param>
+        /// <param name="name">The name of the binding.</param>
+        /// <param name="parameters">The parameters to pass to the request.</param>
+        /// <returns>An instance of the service.</returns>
+        public static object Get(this IResolutionRoot root, Type service, string name, params IParameter[] parameters)
+        {
+            return GetResolutionIterator(root, service, b => b.Name == name, parameters, false, true).Single();
+        }
+
+        /// <summary>
+        /// Gets an instance of the specified service by using the first binding that matches the specified constraint.
+        /// </summary>
+        /// <param name="root">The resolution root.</param>
+        /// <param name="service">The service to resolve.</param>
+        /// <param name="constraint">The constraint to apply to the binding.</param>
+        /// <param name="parameters">The parameters to pass to the request.</param>
+        /// <returns>An instance of the service.</returns>
+        public static object Get(this IResolutionRoot root, Type service, Func<IBindingMetadata, bool> constraint, params IParameter[] parameters)
+        {
+            return GetResolutionIterator(root, service, constraint, parameters, false, true).Single();
+        }
+
+        /// <summary>
+        /// Tries to get an instance of the specified service.
+        /// </summary>
+        /// <param name="root">The resolution root.</param>
+        /// <param name="service">The service to resolve.</param>
+        /// <param name="parameters">The parameters to pass to the request.</param>
+        /// <returns>An instance of the service, or <see langword="null"/> if no implementation was available.</returns>
+        public static object TryGet(this IResolutionRoot root, Type service, params IParameter[] parameters)
+        {
+            return TryGet(() => GetResolutionIterator(root, service, null, parameters, true, true));
+        }
+
+        /// <summary>
+        /// Tries to get an instance of the specified service by using the first binding with the specified name.
+        /// </summary>
+        /// <param name="root">The resolution root.</param>
+        /// <param name="service">The service to resolve.</param>
+        /// <param name="name">The name of the binding.</param>
+        /// <param name="parameters">The parameters to pass to the request.</param>
+        /// <returns>An instance of the service, or <see langword="null"/> if no implementation was available.</returns>
+        public static object TryGet(this IResolutionRoot root, Type service, string name, params IParameter[] parameters)
+        {
+            return TryGet(() => GetResolutionIterator(root, service, b => b.Name == name, parameters, true, false));
+        }
+
+        /// <summary>
+        /// Tries to get an instance of the specified service by using the first binding that matches the specified constraint.
+        /// </summary>
+        /// <param name="root">The resolution root.</param>
+        /// <param name="service">The service to resolve.</param>
+        /// <param name="constraint">The constraint to apply to the binding.</param>
+        /// <param name="parameters">The parameters to pass to the request.</param>
+        /// <returns>An instance of the service, or <see langword="null"/> if no implementation was available.</returns>
+        public static object TryGet(this IResolutionRoot root, Type service, Func<IBindingMetadata, bool> constraint, params IParameter[] parameters)
+        {
+            return TryGet(() => GetResolutionIterator(root, service, constraint, parameters, true, false));
+        }
+
+        /// <summary>
+        /// Gets all available instances of the specified service.
+        /// </summary>
+        /// <param name="root">The resolution root.</param>
+        /// <param name="service">The service to resolve.</param>
+        /// <param name="parameters">The parameters to pass to the request.</param>
+        /// <returns>A series of instances of the service.</returns>
+        public static IEnumerable<object> GetAll(this IResolutionRoot root, Type service, params IParameter[] parameters)
+        {
+            return GetResolutionIterator(root, service, null, parameters, true, false);
+        }
+
+        /// <summary>
+        /// Gets all instances of the specified service using bindings registered with the specified name.
+        /// </summary>
+        /// <param name="root">The resolution root.</param>
+        /// <param name="service">The service to resolve.</param>
+        /// <param name="name">The name of the binding.</param>
+        /// <param name="parameters">The parameters to pass to the request.</param>
+        /// <returns>A series of instances of the service.</returns>
+        public static IEnumerable<object> GetAll(this IResolutionRoot root, Type service, string name, params IParameter[] parameters)
+        {
+            return GetResolutionIterator(root, service, b => b.Name == name, parameters, true, false);
+        }
+
+        /// <summary>
+        /// Gets all instances of the specified service by using the bindings that match the specified constraint.
+        /// </summary>
+        /// <param name="root">The resolution root.</param>
+        /// <param name="service">The service to resolve.</param>
+        /// <param name="constraint">The constraint to apply to the bindings.</param>
+        /// <param name="parameters">The parameters to pass to the request.</param>
+        /// <returns>A series of instances of the service.</returns>
+        public static IEnumerable<object> GetAll(this IResolutionRoot root, Type service, Func<IBindingMetadata, bool> constraint, params IParameter[] parameters)
+        {
+            return GetResolutionIterator(root, service, constraint, parameters, true, false);
+        }
+
+        /// <summary>
+        /// Evaluates if an instance of the specified service can be resolved.
+        /// </summary>
+        /// <typeparam name="T">The service to resolve.</typeparam>
+        /// <param name="root">The resolution root.</param>
+        /// <param name="parameters">The parameters to pass to the request.</param>
+        /// <returns><c>True</c> if the request can be resolved; otherwise, <c>false</c>.</returns>
+        public static bool CanResolve<T>(this IResolutionRoot root, params IParameter[] parameters)
+        {
+            return CanResolve(root, typeof(T), null, parameters, false, true);
+        }
+
+        /// <summary>
+        /// Evaluates if  an instance of the specified service by using the first binding with the specified name can be resolved.
+        /// </summary>
+        /// <typeparam name="T">The service to resolve.</typeparam>
+        /// <param name="root">The resolution root.</param>
+        /// <param name="name">The name of the binding.</param>
+        /// <param name="parameters">The parameters to pass to the request.</param>
+        /// <returns><c>True</c> if the request can be resolved; otherwise, <c>false</c>.</returns>
+        public static bool CanResolve<T>(this IResolutionRoot root, string name, params IParameter[] parameters)
+        {
+            return CanResolve(root, typeof(T), b => b.Name == name, parameters, false, true);
+        }
+
+        /// <summary>
+        /// Evaluates if  an instance of the specified service by using the first binding that matches the specified constraint can be resolved.
+        /// </summary>
+        /// <typeparam name="T">The service to resolve.</typeparam>
+        /// <param name="root">The resolution root.</param>
+        /// <param name="constraint">The constraint to apply to the binding.</param>
+        /// <param name="parameters">The parameters to pass to the request.</param>
+        /// <returns><c>True</c> if the request can be resolved; otherwise, <c>false</c>.</returns>
+        public static bool CanResolve<T>(this IResolutionRoot root, Func<IBindingMetadata, bool> constraint, params IParameter[] parameters)
+        {
+            return CanResolve(root, typeof(T), constraint, parameters, false, true);
+        }
+
+        /// <summary>
+        /// Gets an instance of the specified service.
+        /// </summary>
+        /// <param name="root">The resolution root.</param>
+        /// <param name="service">The service to resolve.</param>
+        /// <param name="parameters">The parameters to pass to the request.</param>
+        /// <returns><c>True</c> if the request can be resolved; otherwise, <c>false</c>.</returns>
+        public static bool CanResolve(this IResolutionRoot root, Type service, params IParameter[] parameters)
+        {
+            return CanResolve(root, service, null, parameters, false, true);
+        }
+
+        /// <summary>
+        /// Gets an instance of the specified service by using the first binding with the specified name.
+        /// </summary>
+        /// <param name="root">The resolution root.</param>
+        /// <param name="service">The service to resolve.</param>
+        /// <param name="name">The name of the binding.</param>
+        /// <param name="parameters">The parameters to pass to the request.</param>
+        /// <returns><c>True</c> if the request can be resolved; otherwise, <c>false</c>.</returns>
+        public static bool CanResolve(this IResolutionRoot root, Type service, string name, params IParameter[] parameters)
+        {
+            return CanResolve(root, service, b => b.Name == name, parameters, false, true);
+        }
+
+        /// <summary>
+        /// Gets an instance of the specified service by using the first binding that matches the specified constraint.
+        /// </summary>
+        /// <param name="root">The resolution root.</param>
+        /// <param name="service">The service to resolve.</param>
+        /// <param name="constraint">The constraint to apply to the binding.</param>
+        /// <param name="parameters">The parameters to pass to the request.</param>
+        /// <returns><c>True</c> if the request can be resolved; otherwise, <c>false</c>.</returns>
+        public static bool CanResolve(this IResolutionRoot root, Type service, Func<IBindingMetadata, bool> constraint, params IParameter[] parameters)
+        {
+            return CanResolve(root, service, constraint, parameters, false, true);
+        }
+
+        private static bool CanResolve(IResolutionRoot root, Type service, Func<IBindingMetadata, bool> constraint, IEnumerable<IParameter> parameters, bool isOptional, bool isUnique)
+        {
+            Ensure.ArgumentNotNull(root, "root");
+            Ensure.ArgumentNotNull(service, "service");
+            Ensure.ArgumentNotNull(parameters, "parameters");
+
+            IRequest request = root.CreateRequest(service, constraint, parameters, isOptional, isUnique);
+            return root.CanResolve(request);
+        }
+
+        private static IEnumerable<object> GetResolutionIterator(IResolutionRoot root, Type service, Func<IBindingMetadata, bool> constraint, IEnumerable<IParameter> parameters, bool isOptional, bool isUnique)
+        {
+            Ensure.ArgumentNotNull(root, "root");
+            Ensure.ArgumentNotNull(service, "service");
+            Ensure.ArgumentNotNull(parameters, "parameters");
+
+            IRequest request = root.CreateRequest(service, constraint, parameters, isOptional, isUnique);
+            return root.Resolve(request);
+        }
+        
+        private static IEnumerable<object> GetResolutionIterator(IResolutionRoot root, Type service, Func<IBindingMetadata, bool> constraint, IEnumerable<IParameter> parameters, bool isOptional, bool isUnique, bool forceUnique)
+        {
+            Ensure.ArgumentNotNull(root, "root");
+            Ensure.ArgumentNotNull(service, "service");
+            Ensure.ArgumentNotNull(parameters, "parameters");
+
+            IRequest request = root.CreateRequest(service, constraint, parameters, isOptional, isUnique);
+            request.ForceUnique = forceUnique;
+            return root.Resolve(request);
+        }
+
+        private static T TryGet<T>(Func<IEnumerable<T>> iterator)
+        {
+            try
+            {
+                return iterator().SingleOrDefault();
+            }
+            catch (ActivationException)
+            {
+                return default(T);
+            }
+        }
+
+        private static T DoTryGetAndThrowOnInvalidBinding<T>(IResolutionRoot root, Func<IBindingMetadata, bool> constraint, IEnumerable<IParameter> parameters)
+        {
+            return GetResolutionIterator(root, typeof(T), constraint, parameters, true, true, true).Cast<T>().SingleOrDefault();
+        }
+    }
+}