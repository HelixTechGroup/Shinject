//-------------------------------------------------------------------------------
// <copyright file="BindingRoot.cs" company="Ninject Project Contributors">
//   Copyright (c) 2007-2009, Enkari, Ltd.
//   Copyright (c) 2009-2011 Ninject Project Contributors
//   Authors: Nate Kohari (nate@enkari.com)
//            Remo Gloor (remo.gloor@gmail.com)
//           
//   Dual-licensed under the Apache License, Version 2.0, and the Microsoft Public License (Ms-PL).
//   you may not use this file except in compliance with one of the Licenses.
//   You may obtain a copy of the License at
//
//       http://www.apache.org/licenses/LICENSE-2.0
//   or
//       http://www.microsoft.com/opensource/licenses.mspx
//
//   Unless required by applicable law or agreed to in writing, software
//   distributed under the License is distributed on an "AS IS" BASIS,
//   WITHOUT WARRANTIES OR CONDITIONS OF ANY KIND, either express or implied.
//   See the License for the specific language governing permissions and
//   limitations under the License.
// </copyright>
//-------------------------------------------------------------------------------

namespace Ninject.Syntax
{
    using System;
    using System.Linq;

    using Ninject.Infrastructure;
    using Ninject.Infrastructure.Disposal;
    using Ninject.Infrastructure.Introspection;
    using Ninject.Planning.Bindings;

    /// <summary>
    /// Provides a path to register bindings.
    /// </summary>
    public abstract class BindingRoot : DisposableObject, IBindingRoot
    {
        /// <summary>
        /// Gets the kernel.
        /// </summary>
        /// <value>The kernel.</value>
        protected abstract IKernel KernelInstance { get; }

        /// <summary>
        /// Declares a binding for the specified service.
        /// </summary>
        /// <typeparam name="T">The service to bind.</typeparam>
        /// <returns>The fluent syntax</returns>
        public IBindingToSyntax<T> Bind<T>()
        {
#if PCL
            throw new NotImplementedException();
#else
            Type service = typeof(T);

            var binding = new Binding(service);
            this.AddBinding(binding);

            return new BindingBuilder<T>(binding, this.KernelInstance, service.Format());
#endif
        }

        /// <summary>
        /// Declares a binding for the specified service.
        /// </summary>
        /// <typeparam name="T1">The first service to bind.</typeparam>
        /// <typeparam name="T2">The second service to bind.</typeparam>
        /// <returns>The fluent syntax</returns>
        public IBindingToSyntax<T1, T2> Bind<T1, T2>()
        {
#if PCL
            throw new NotImplementedException();
#else
            var firstBinding = new Binding(typeof(T1));
            this.AddBinding(firstBinding);
            this.AddBinding(new Binding(typeof(T2), firstBinding.BindingConfiguration));
            var serviceNames = new[] { typeof(T1).Format(), typeof(T2).Format() };

<<<<<<< HEAD
            return new BindingBuilder<T1, T2>(firstBinding.BindingConfiguration, this.KernelInstance, string.Join(", ", servceNames));
#endif
=======
            return new BindingBuilder<T1, T2>(firstBinding.BindingConfiguration, this.KernelInstance, string.Join(", ", serviceNames));
>>>>>>> 3a962ae4
        }

        /// <summary>
        /// Declares a binding for the specified service.
        /// </summary>
        /// <typeparam name="T1">The first service to bind.</typeparam>
        /// <typeparam name="T2">The second service to bind.</typeparam>
        /// <typeparam name="T3">The third service to bind.</typeparam>
        /// <returns>The fluent syntax</returns>
        public IBindingToSyntax<T1, T2, T3> Bind<T1, T2, T3>()
        {
#if PCL
            throw new NotImplementedException();
#else
            var firstBinding = new Binding(typeof(T1));
            this.AddBinding(firstBinding);
            this.AddBinding(new Binding(typeof(T2), firstBinding.BindingConfiguration));
            this.AddBinding(new Binding(typeof(T3), firstBinding.BindingConfiguration));
            var serviceNames = new[] { typeof(T1).Format(), typeof(T2).Format(), typeof(T3).Format() };

<<<<<<< HEAD
            return new BindingBuilder<T1, T2, T3>(firstBinding.BindingConfiguration, this.KernelInstance, string.Join(", ", servceNames));
#endif
=======
            return new BindingBuilder<T1, T2, T3>(firstBinding.BindingConfiguration, this.KernelInstance, string.Join(", ", serviceNames));
>>>>>>> 3a962ae4
        }

        /// <summary>
        /// Declares a binding for the specified service.
        /// </summary>
        /// <typeparam name="T1">The first service to bind.</typeparam>
        /// <typeparam name="T2">The second service to bind.</typeparam>
        /// <typeparam name="T3">The third service to bind.</typeparam>
        /// <typeparam name="T4">The fourth service to bind.</typeparam>
        /// <returns>The fluent syntax</returns>
        public IBindingToSyntax<T1, T2, T3, T4> Bind<T1, T2, T3, T4>()
        {
#if PCL
            throw new NotImplementedException();
#else
            var firstBinding = new Binding(typeof(T1));
            this.AddBinding(firstBinding);
            this.AddBinding(new Binding(typeof(T2), firstBinding.BindingConfiguration));
            this.AddBinding(new Binding(typeof(T3), firstBinding.BindingConfiguration));
            this.AddBinding(new Binding(typeof(T4), firstBinding.BindingConfiguration));
            var serviceNames = new[] { typeof(T1).Format(), typeof(T2).Format(), typeof(T3).Format(), typeof(T4).Format() };

<<<<<<< HEAD
            return new BindingBuilder<T1, T2, T3, T4>(firstBinding.BindingConfiguration, this.KernelInstance, string.Join(", ", servceNames));
#endif
=======
            return new BindingBuilder<T1, T2, T3, T4>(firstBinding.BindingConfiguration, this.KernelInstance, string.Join(", ", serviceNames));
>>>>>>> 3a962ae4
        }

        /// <summary>
        /// Declares a binding for the specified service.
        /// </summary>
        /// <param name="services">The services to bind.</param>
        /// <returns>The fluent syntax</returns>
        public IBindingToSyntax<object> Bind(params Type[] services)
        {
#if PCL
            throw new NotImplementedException();
#else
            Ensure.ArgumentNotNull(services, "service");
            if (services.Length == 0)
            {
                throw new ArgumentException("The services must contain at least one type", "services");                
            }

            var firstBinding = new Binding(services[0]);
            this.AddBinding(firstBinding);

            foreach (var service in services.Skip(1))
            {
                this.AddBinding(new Binding(service, firstBinding.BindingConfiguration));                
            }

            return new BindingBuilder<object>(firstBinding, this.KernelInstance, string.Join(", ", services.Select(service => service.Format()).ToArray()));
#endif
        }

        /// <summary>
        /// Unregisters all bindings for the specified service.
        /// </summary>
        /// <typeparam name="T">The service to unbind.</typeparam>
        public void Unbind<T>()
        {
            Unbind(typeof(T));
        }

        /// <summary>
        /// Unregisters all bindings for the specified service.
        /// </summary>
        /// <param name="service">The service to unbind.</param>
        public abstract void Unbind(Type service);

        /// <summary>
        /// Removes any existing bindings for the specified service, and declares a new one.
        /// </summary>
        /// <typeparam name="T1">The first service to re-bind.</typeparam>
        /// <returns>The fluent syntax</returns>
        public IBindingToSyntax<T1> Rebind<T1>()
        {
            Unbind<T1>();
            return Bind<T1>();
        }

        /// <summary>
        /// Removes any existing bindings for the specified services, and declares a new one.
        /// </summary>
        /// <typeparam name="T1">The first service to re-bind.</typeparam>
        /// <typeparam name="T2">The second service to re-bind.</typeparam>
        /// <returns>The fluent syntax.</returns>
        public IBindingToSyntax<T1, T2> Rebind<T1, T2>()
        {
            Unbind<T1>();
            Unbind<T2>();
            return Bind<T1, T2>();
        }

        /// <summary>
        /// Removes any existing bindings for the specified services, and declares a new one.
        /// </summary>
        /// <typeparam name="T1">The first service to re-bind.</typeparam>
        /// <typeparam name="T2">The second service to re-bind.</typeparam>
        /// <typeparam name="T3">The third service to re-bind.</typeparam>
        /// <returns>The fluent syntax.</returns>
        public IBindingToSyntax<T1, T2, T3> Rebind<T1, T2, T3>()
        {
            Unbind<T1>();
            Unbind<T2>();
            Unbind<T3>();
            return Bind<T1, T2, T3>();
        }

        /// <summary>
        /// Removes any existing bindings for the specified services, and declares a new one.
        /// </summary>
        /// <typeparam name="T1">The first service to re-bind.</typeparam>
        /// <typeparam name="T2">The second service to re-bind.</typeparam>
        /// <typeparam name="T3">The third service to re-bind.</typeparam>
        /// <typeparam name="T4">The fourth service to re-bind.</typeparam>
        /// <returns>The fluent syntax.</returns>
        public IBindingToSyntax<T1, T2, T3, T4> Rebind<T1, T2, T3, T4>()
        {
            Unbind<T1>();
            Unbind<T2>();
            Unbind<T3>();
            Unbind<T4>();
            return Bind<T1, T2, T3, T4>();
        }

        /// <summary>
        /// Removes any existing bindings for the specified service, and declares a new one.
        /// </summary>
        /// <param name="services">The services to re-bind.</param>
        /// <returns>The fluent syntax</returns>
        public IBindingToSyntax<object> Rebind(params Type[] services)
        {
            foreach (var service in services)
            {
                Unbind(service);                
            }

            return Bind(services);
        }

        /// <summary>
        /// Registers the specified binding.
        /// </summary>
        /// <param name="binding">The binding to add.</param>
        public abstract void AddBinding(IBinding binding);

        /// <summary>
        /// Unregisters the specified binding.
        /// </summary>
        /// <param name="binding">The binding to remove.</param>
        public abstract void RemoveBinding(IBinding binding);
    }
}<|MERGE_RESOLUTION|>--- conflicted
+++ resolved
@@ -77,12 +77,8 @@
             this.AddBinding(new Binding(typeof(T2), firstBinding.BindingConfiguration));
             var serviceNames = new[] { typeof(T1).Format(), typeof(T2).Format() };
 
-<<<<<<< HEAD
-            return new BindingBuilder<T1, T2>(firstBinding.BindingConfiguration, this.KernelInstance, string.Join(", ", servceNames));
-#endif
-=======
             return new BindingBuilder<T1, T2>(firstBinding.BindingConfiguration, this.KernelInstance, string.Join(", ", serviceNames));
->>>>>>> 3a962ae4
+#endif
         }
 
         /// <summary>
@@ -103,12 +99,8 @@
             this.AddBinding(new Binding(typeof(T3), firstBinding.BindingConfiguration));
             var serviceNames = new[] { typeof(T1).Format(), typeof(T2).Format(), typeof(T3).Format() };
 
-<<<<<<< HEAD
-            return new BindingBuilder<T1, T2, T3>(firstBinding.BindingConfiguration, this.KernelInstance, string.Join(", ", servceNames));
-#endif
-=======
             return new BindingBuilder<T1, T2, T3>(firstBinding.BindingConfiguration, this.KernelInstance, string.Join(", ", serviceNames));
->>>>>>> 3a962ae4
+#endif
         }
 
         /// <summary>
@@ -131,12 +123,8 @@
             this.AddBinding(new Binding(typeof(T4), firstBinding.BindingConfiguration));
             var serviceNames = new[] { typeof(T1).Format(), typeof(T2).Format(), typeof(T3).Format(), typeof(T4).Format() };
 
-<<<<<<< HEAD
-            return new BindingBuilder<T1, T2, T3, T4>(firstBinding.BindingConfiguration, this.KernelInstance, string.Join(", ", servceNames));
-#endif
-=======
             return new BindingBuilder<T1, T2, T3, T4>(firstBinding.BindingConfiguration, this.KernelInstance, string.Join(", ", serviceNames));
->>>>>>> 3a962ae4
+#endif
         }
 
         /// <summary>
