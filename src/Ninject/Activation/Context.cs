//-------------------------------------------------------------------------------------------------
// <copyright file="Context.cs" company="Ninject Project Contributors">
//   Copyright (c) 2007-2010, Enkari, Ltd.
//   Copyright (c) 2010-2016, Ninject Project Contributors
//   Authors: Nate Kohari (nate@enkari.com)
//            Remo Gloor (remo.gloor@gmail.com)
//
//   Dual-licensed under the Apache License, Version 2.0, and the Microsoft Public License (Ms-PL).
//   you may not use this file except in compliance with one of the Licenses.
//   You may obtain a copy of the License at
//
//       http://www.apache.org/licenses/LICENSE-2.0
//   or
//       http://www.microsoft.com/opensource/licenses.mspx
//
//   Unless required by applicable law or agreed to in writing, software
//   distributed under the License is distributed on an "AS IS" BASIS,
//   WITHOUT WARRANTIES OR CONDITIONS OF ANY KIND, either express or implied.
//   See the License for the specific language governing permissions and
//   limitations under the License.
// </copyright>
//-------------------------------------------------------------------------------------------------

namespace Ninject.Activation
<<<<<<< HEAD
{
    using System;
    using System.Collections.Generic;
    using System.Linq;
    using System.Reflection;
    using Ninject.Activation.Caching;
    using Ninject.Infrastructure.Introspection;
    using Ninject.Parameters;
    using Ninject.Planning;
    using Ninject.Planning.Bindings;

=======
{
    using System;
    using System.Collections.Generic;
    using System.Linq;
    using System.Reflection;

    using Ninject.Activation.Caching;
    using Ninject.Infrastructure.Introspection;
    using Ninject.Parameters;
    using Ninject.Planning;
    using Ninject.Planning.Bindings;
    using Planning.Targets;
>>>>>>> a5c9c2be
    /// <summary>
    /// Contains information about the activation of a single instance.
    /// </summary>
    public class Context : IContext
    {
        private object cachedScope;

        /// <summary>
        /// Initializes a new instance of the <see cref="Context"/> class.
        /// </summary>
        /// <param name="readonlyKernel">The kernel managing the resolution.</param>
        /// <param name="request">The context's request.</param>
        /// <param name="binding">The context's binding.</param>
        /// <param name="cache">The cache component.</param>
        /// <param name="planner">The planner component.</param>
        /// <param name="pipeline">The pipeline component.</param>
        public Context(IReadOnlyKernel readonlyKernel, IRequest request, IBinding binding, ICache cache, IPlanner planner, IPipeline pipeline)
        {
            this.Kernel = readonlyKernel;
            this.Request = request;
            this.Binding = binding;
            this.Parameters = request.Parameters.Union(binding.Parameters).ToList();
            this.Cache = cache;
            this.Planner = planner;
            this.Pipeline = pipeline;

            if (binding.Service.GetTypeInfo().IsGenericTypeDefinition)
            {
                this.HasInferredGenericArguments = true;
                this.GenericArguments = request.Service.GetTypeInfo().GenericTypeArguments;
            }
        }

        /// <inheritdoc />
        public IReadOnlyKernel Kernel { get; set; }

        /// <inheritdoc />
        public IRequest Request { get; set; }

        /// <inheritdoc />
        public IBinding Binding { get; set; }

        /// <inheritdoc />
        public IPlan Plan { get; set; }

        /// <inheritdoc />
        public ICollection<IParameter> Parameters { get; set; }

        /// <inheritdoc />
        public Type[] GenericArguments { get; private set; }

        /// <inheritdoc />
        public bool HasInferredGenericArguments { get; private set; }

        /// <summary>
        /// Gets the cache component.
        /// </summary>
        public ICache Cache { get; private set; }

        /// <summary>
        /// Gets the planner component.
        /// </summary>
        public IPlanner Planner { get; private set; }

        /// <summary>
        /// Gets the pipeline component.
        /// </summary>
        public IPipeline Pipeline { get; private set; }

        /// <inheritdoc />
        public object GetScope()
        {
            return this.cachedScope ?? this.Request.GetScope() ?? this.Binding.GetScope(this);
        }

        /// <inheritdoc />
        public IProvider GetProvider()
        {
            return this.Binding.GetProvider(this);
        }

        /// <inheritdoc />
        public object Resolve()
        {
            if (IsCyclical(Request.ParentContext))
            {
                throw new ActivationException(ExceptionFormatter.CyclicalDependenciesDetected(this));
            }

            try
            {
                this.cachedScope = this.Request.GetScope() ?? this.Binding.GetScope(this);

<<<<<<< HEAD
                if (this.cachedScope != null)
                {
                    lock (this.cachedScope)
                    {
                        return this.ResolveInternal(this.cachedScope);
                    }
                }
                else
                {
                    return this.ResolveInternal(null);
                }
            }
            finally
=======
                if (this.cachedScope != null)
                {
                    lock (this.cachedScope)
                    {
                        return this.ResolveInternal(this.cachedScope);
                    }
                }
                else
                {
                    return this.ResolveInternal(null);
                }
            }
            finally
>>>>>>> a5c9c2be
            {
                this.cachedScope = null;
            }
        }

        /// <inheritdoc />
        public void BuildPlan(Type type)
        {
            if (this.Plan == null)
            {
                this.Plan = this.Planner.GetPlan(type);
            }
        }

        private object ResolveInternal(object scope)
        {
            var cachedInstance = this.Cache.TryGet(this);

            if (cachedInstance != null)
            {
                return cachedInstance;
            }

            this.Request.ActiveBindings.Push(this.Binding);

            var reference = new InstanceReference { Instance = this.GetProvider().Create(this) };

            this.Request.ActiveBindings.Pop();

            if (reference.Instance == null)
            {
                if (!this.Kernel.Settings.AllowNullInjection)
                {
                    throw new ActivationException(ExceptionFormatter.ProviderReturnedNull(this));
                }

                if (this.Plan == null)
                {
                    this.Plan = this.Planner.GetPlan(this.Request.Service);
                }

                return null;
            }

            if (scope != null)
            {
                this.Cache.Remember(this, reference);
            }

            if (this.Plan == null)
            {
                this.Plan = this.Planner.GetPlan(reference.Instance.GetType());
            }

            this.Pipeline.Activate(this, reference);

            return reference.Instance;
        }

        private bool IsCyclical(IContext targetContext)
        {
            if (targetContext == null)
                return false;

            if (targetContext.Request.Service == Request.Service)
            {
                if (!(Request.Target is PropertyTarget) || targetContext.GetScope() != this.GetScope() || this.GetScope() == null)
                    return true;
            }

            if (IsCyclical(targetContext.Request.ParentContext))
                return true;

            return false;
        }


    }
}<|MERGE_RESOLUTION|>--- conflicted
+++ resolved
@@ -22,7 +22,6 @@
 //-------------------------------------------------------------------------------------------------
 
 namespace Ninject.Activation
-<<<<<<< HEAD
 {
     using System;
     using System.Collections.Generic;
@@ -34,20 +33,6 @@
     using Ninject.Planning;
     using Ninject.Planning.Bindings;
 
-=======
-{
-    using System;
-    using System.Collections.Generic;
-    using System.Linq;
-    using System.Reflection;
-
-    using Ninject.Activation.Caching;
-    using Ninject.Infrastructure.Introspection;
-    using Ninject.Parameters;
-    using Ninject.Planning;
-    using Ninject.Planning.Bindings;
-    using Planning.Targets;
->>>>>>> a5c9c2be
     /// <summary>
     /// Contains information about the activation of a single instance.
     /// </summary>
@@ -141,7 +126,6 @@
             {
                 this.cachedScope = this.Request.GetScope() ?? this.Binding.GetScope(this);
 
-<<<<<<< HEAD
                 if (this.cachedScope != null)
                 {
                     lock (this.cachedScope)
@@ -155,21 +139,6 @@
                 }
             }
             finally
-=======
-                if (this.cachedScope != null)
-                {
-                    lock (this.cachedScope)
-                    {
-                        return this.ResolveInternal(this.cachedScope);
-                    }
-                }
-                else
-                {
-                    return this.ResolveInternal(null);
-                }
-            }
-            finally
->>>>>>> a5c9c2be
             {
                 this.cachedScope = null;
             }
@@ -245,7 +214,5 @@
 
             return false;
         }
-
-
     }
 }